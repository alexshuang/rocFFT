--- conflicted
+++ resolved
@@ -762,28 +762,18 @@
                     else  str += "back_len";
                     str += std::to_string(length);
                     str += "_device";
-<<<<<<< HEAD
-                    str += "(const T *twiddles, const size_t stride_in, const size_t stride_out, unsigned int rw, unsigned int b, "; 
-                    str += "unsigned int me, unsigned int ldsOffset, T *lwbIn, T *lwbOut"; 
-                    
-                    if (blockCompute)// blockCompute' lds type is T 
-=======
+
                     str += "(const T *twiddles, const size_t stride_in, const size_t stride_out, unsigned int rw, unsigned int b, ";
                     str += "unsigned int me, unsigned int ldsOffset, T *lwbIn, T *lwbOut";
 
                     if (blockCompute)// blockCompute' lds type is T
->>>>>>> 464ab73a
                     {
                         str += ", T *lds";
                     }
                     else
                     {
                         if (numPasses > 1) str += ", real_type_t<T> *lds"; //only multiple pass use lds
-<<<<<<< HEAD
-                    } 
-=======
-                    }
->>>>>>> 464ab73a
+                    }
 
                     str += ")\n";
                     str += "{\n";
