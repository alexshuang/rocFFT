// Copyright (c) 2016 - present Advanced Micro Devices, Inc. All rights reserved.
//
// Permission is hereby granted, free of charge, to any person obtaining a copy
// of this software and associated documentation files (the "Software"), to deal
// in the Software without restriction, including without limitation the rights
// to use, copy, modify, merge, publish, distribute, sublicense, and/or sell
// copies of the Software, and to permit persons to whom the Software is
// furnished to do so, subject to the following conditions:
//
// The above copyright notice and this permission notice shall be included in
// all copies or substantial portions of the Software.
//
// THE SOFTWARE IS PROVIDED "AS IS", WITHOUT WARRANTY OF ANY KIND, EXPRESS OR
// IMPLIED, INCLUDING BUT NOT LIMITED TO THE WARRANTIES OF MERCHANTABILITY,
// FITNESS FOR A PARTICULAR PURPOSE AND NONINFRINGEMENT.  IN NO EVENT SHALL THE
// AUTHORS OR COPYRIGHT HOLDERS BE LIABLE FOR ANY CLAIM, DAMAGES OR OTHER
// LIABILITY, WHETHER IN AN ACTION OF CONTRACT, TORT OR OTHERWISE, ARISING FROM,
// OUT OF OR IN CONNECTION WITH THE SOFTWARE OR THE USE OR OTHER DEALINGS IN
// THE SOFTWARE.

#include "plan.h"
#include "logging.h"
#include "private.h"
#include "radix_table.h"
#include "repo.h"
#include "rocfft.h"
#include "rocfft_ostream.hpp"

#include <algorithm>
#include <assert.h>
#include <map>
#include <numeric>
#include <sstream>
#include <vector>

#define TO_STR2(x) #x
#define TO_STR(x) TO_STR2(x)
#define ENUMSTR(x) x, TO_STR(x)

// clang-format off
#define VERSION_STRING (TO_STR(rocfft_version_major) "." \
                        TO_STR(rocfft_version_minor) "." \
                        TO_STR(rocfft_version_patch) "." \
                        TO_STR(rocfft_version_tweak) )
// clang-format on

std::string PrintScheme(ComputeScheme cs)
{
    const std::map<ComputeScheme, const char*> ComputeSchemetoString
        = {{ENUMSTR(CS_NONE)},
           {ENUMSTR(CS_KERNEL_STOCKHAM)},
           {ENUMSTR(CS_KERNEL_STOCKHAM_BLOCK_CC)},
           {ENUMSTR(CS_KERNEL_STOCKHAM_BLOCK_RC)},
           {ENUMSTR(CS_KERNEL_TRANSPOSE)},
           {ENUMSTR(CS_KERNEL_TRANSPOSE_XY_Z)},
           {ENUMSTR(CS_KERNEL_TRANSPOSE_Z_XY)},

           {ENUMSTR(CS_REAL_TRANSFORM_USING_CMPLX)},
           {ENUMSTR(CS_KERNEL_COPY_R_TO_CMPLX)},
           {ENUMSTR(CS_KERNEL_COPY_CMPLX_TO_HERM)},
           {ENUMSTR(CS_KERNEL_COPY_HERM_TO_CMPLX)},
           {ENUMSTR(CS_KERNEL_COPY_CMPLX_TO_R)},

           {ENUMSTR(CS_REAL_TRANSFORM_EVEN)},
           {ENUMSTR(CS_KERNEL_R_TO_CMPLX)},
           {ENUMSTR(CS_KERNEL_CMPLX_TO_R)},
           {ENUMSTR(CS_REAL_2D_EVEN)},
           {ENUMSTR(CS_REAL_3D_EVEN)},

           {ENUMSTR(CS_BLUESTEIN)},
           {ENUMSTR(CS_KERNEL_CHIRP)},
           {ENUMSTR(CS_KERNEL_PAD_MUL)},
           {ENUMSTR(CS_KERNEL_FFT_MUL)},
           {ENUMSTR(CS_KERNEL_RES_MUL)},

           {ENUMSTR(CS_L1D_TRTRT)},
           {ENUMSTR(CS_L1D_CC)},
           {ENUMSTR(CS_L1D_CRT)},

           {ENUMSTR(CS_2D_STRAIGHT)},
           {ENUMSTR(CS_2D_RTRT)},
           {ENUMSTR(CS_2D_RC)},
           {ENUMSTR(CS_KERNEL_2D_STOCKHAM_BLOCK_CC)},
           {ENUMSTR(CS_KERNEL_2D_SINGLE)},

           {ENUMSTR(CS_3D_STRAIGHT)},
           {ENUMSTR(CS_3D_RTRT)},
           {ENUMSTR(CS_3D_RC)},
           {ENUMSTR(CS_KERNEL_3D_STOCKHAM_BLOCK_CC)},
           {ENUMSTR(CS_KERNEL_3D_SINGLE)}};

    return ComputeSchemetoString.at(cs);
}

std::string PrintOperatingBuffer(const OperatingBuffer ob)
{
    const std::map<OperatingBuffer, const char*> BuffertoString
        = {{ENUMSTR(OB_UNINIT)},
           {ENUMSTR(OB_USER_IN)},
           {ENUMSTR(OB_USER_OUT)},
           {ENUMSTR(OB_TEMP)},
           {ENUMSTR(OB_TEMP_CMPLX_FOR_REAL)},
           {ENUMSTR(OB_TEMP_BLUESTEIN)}};
    return BuffertoString.at(ob);
}

std::string PrintOperatingBufferCode(const OperatingBuffer ob)
{
    const std::map<OperatingBuffer, const char*> BuffertoString = {{OB_UNINIT, "ERR"},
                                                                   {OB_USER_IN, "A"},
                                                                   {OB_USER_OUT, "B"},
                                                                   {OB_TEMP, "T"},
                                                                   {OB_TEMP_CMPLX_FOR_REAL, "C"},
                                                                   {OB_TEMP_BLUESTEIN, "S"}};
    return BuffertoString.at(ob);
}

rocfft_status rocfft_plan_description_set_scale_float(rocfft_plan_description description,
                                                      const float             scale)
{
    description->scale = scale;
    return rocfft_status_success;
}

rocfft_status rocfft_plan_description_set_scale_double(rocfft_plan_description description,
                                                       const double            scale)
{
    description->scale = scale;
    return rocfft_status_success;
}

static size_t offset_count(rocfft_array_type type)
{
    // planar data has 2 sets of offsets, otherwise we have one
    return type == rocfft_array_type_complex_planar || type == rocfft_array_type_hermitian_planar
               ? 2
               : 1;
}

rocfft_status rocfft_plan_description_set_data_layout(rocfft_plan_description description,
                                                      const rocfft_array_type in_array_type,
                                                      const rocfft_array_type out_array_type,
                                                      const size_t*           in_offsets,
                                                      const size_t*           out_offsets,
                                                      const size_t            in_strides_size,
                                                      const size_t*           in_strides,
                                                      const size_t            in_distance,
                                                      const size_t            out_strides_size,
                                                      const size_t*           out_strides,
                                                      const size_t            out_distance)
{
    log_trace(__func__,
              "description",
              description,
              "in_array_type",
              in_array_type,
              "out_array_type",
              out_array_type,
              "in_offsets",
              std::make_pair(in_offsets, offset_count(in_array_type)),
              "out_offsets",
              std::make_pair(out_offsets, offset_count(out_array_type)),
              "in_strides",
              std::make_pair(in_strides, in_strides_size),
              "in_distance",
              in_distance,
              "out_strides",
              std::make_pair(out_strides, out_strides_size),
              "out_distance",
              out_distance);

    description->inArrayType  = in_array_type;
    description->outArrayType = out_array_type;

    if(in_offsets != nullptr)
    {
        description->inOffset[0] = in_offsets[0];
        if((in_array_type == rocfft_array_type_complex_planar)
           || (in_array_type == rocfft_array_type_hermitian_planar))
            description->inOffset[1] = in_offsets[1];
    }

    if(out_offsets != nullptr)
    {
        description->outOffset[0] = out_offsets[0];
        if((out_array_type == rocfft_array_type_complex_planar)
           || (out_array_type == rocfft_array_type_hermitian_planar))
            description->outOffset[1] = out_offsets[1];
    }

    if(in_strides != nullptr)
    {
        for(size_t i = 0; i < std::min((size_t)3, in_strides_size); i++)
            description->inStrides[i] = in_strides[i];
    }

    if(in_distance != 0)
        description->inDist = in_distance;

    if(out_strides != nullptr)
    {
        for(size_t i = 0; i < std::min((size_t)3, out_strides_size); i++)
            description->outStrides[i] = out_strides[i];
    }

    if(out_distance != 0)
        description->outDist = out_distance;

    return rocfft_status_success;
}

rocfft_status rocfft_plan_description_create(rocfft_plan_description* description)
{
    rocfft_plan_description desc = new rocfft_plan_description_t;
    *description                 = desc;
    log_trace(__func__, "description", *description);
    return rocfft_status_success;
}

rocfft_status rocfft_plan_description_destroy(rocfft_plan_description description)
{
    log_trace(__func__, "description", description);
    if(description != nullptr)
        delete description;
    return rocfft_status_success;
}

rocfft_status rocfft_plan_create_internal(rocfft_plan                   plan,
                                          const rocfft_result_placement placement,
                                          const rocfft_transform_type   transform_type,
                                          const rocfft_precision        precision,
                                          const size_t                  dimensions,
                                          const size_t*                 lengths,
                                          const size_t                  number_of_transforms,
                                          const rocfft_plan_description description,
                                          const bool                    dry_run)
{
    // Check plan validity
    if(description != nullptr)
    {
        switch(transform_type)
        {
        case rocfft_transform_type_complex_forward:
        case rocfft_transform_type_complex_inverse:
            // We need complex input data
            if(!((description->inArrayType == rocfft_array_type_complex_interleaved)
                 || (description->inArrayType == rocfft_array_type_complex_planar)))
                return rocfft_status_invalid_array_type;
            // We need complex output data
            if(!((description->outArrayType == rocfft_array_type_complex_interleaved)
                 || (description->outArrayType == rocfft_array_type_complex_planar)))
                return rocfft_status_invalid_array_type;
            // In-place transform requires that the input and output
            // format be identical
            if(placement == rocfft_placement_inplace)
            {
                if(description->inArrayType != description->outArrayType)
                    return rocfft_status_invalid_array_type;
            }
            break;
        case rocfft_transform_type_real_forward:
            // Input must be real
            if(description->inArrayType != rocfft_array_type_real)
                return rocfft_status_invalid_array_type;
            // Output must be Hermitian
            if(!((description->outArrayType == rocfft_array_type_hermitian_interleaved)
                 || (description->outArrayType == rocfft_array_type_hermitian_planar)))
                return rocfft_status_invalid_array_type;
            // In-place transform must output to interleaved format
            if((placement == rocfft_placement_inplace)
               && (description->outArrayType != rocfft_array_type_hermitian_interleaved))
                return rocfft_status_invalid_array_type;
            break;
        case rocfft_transform_type_real_inverse:
            // Output must be real
            if(description->outArrayType != rocfft_array_type_real)
                return rocfft_status_invalid_array_type;
            // Intput must be Hermitian
            if(!((description->inArrayType == rocfft_array_type_hermitian_interleaved)
                 || (description->inArrayType == rocfft_array_type_hermitian_planar)))
                return rocfft_status_invalid_array_type;
            // In-place transform must have interleaved input
            if((placement == rocfft_placement_inplace)
               && (description->inArrayType != rocfft_array_type_hermitian_interleaved))
                return rocfft_status_invalid_array_type;
            break;
        }
    }

    if(dimensions > 3)
        return rocfft_status_invalid_dimensions;

    rocfft_plan p = plan;
    p->rank       = dimensions;
    p->lengths[0] = 1;
    p->lengths[1] = 1;
    p->lengths[2] = 1;
    for(size_t ilength = 0; ilength < dimensions; ++ilength)
    {
        p->lengths[ilength] = lengths[ilength];
    }
    p->batch          = number_of_transforms;
    p->placement      = placement;
    p->precision      = precision;
    p->base_type_size = (precision == rocfft_precision_double) ? sizeof(double) : sizeof(float);
    p->transformType  = transform_type;

    if(description != nullptr)
    {
        p->desc = *description;
    }
    else
    {
        switch(transform_type)
        {
        case rocfft_transform_type_complex_forward:
        case rocfft_transform_type_complex_inverse:
            p->desc.inArrayType  = rocfft_array_type_complex_interleaved;
            p->desc.outArrayType = rocfft_array_type_complex_interleaved;
            break;
        case rocfft_transform_type_real_forward:
            p->desc.inArrayType  = rocfft_array_type_real;
            p->desc.outArrayType = rocfft_array_type_hermitian_interleaved;
            break;
        case rocfft_transform_type_real_inverse:
            p->desc.inArrayType  = rocfft_array_type_hermitian_interleaved;
            p->desc.outArrayType = rocfft_array_type_real;
            break;
        }
    }

    // Set inStrides, if not specified
    if(p->desc.inStrides[0] == 0)
    {
        p->desc.inStrides[0] = 1;

        if((p->transformType == rocfft_transform_type_real_forward)
           && (p->placement == rocfft_placement_inplace))
        {
            // real-to-complex in-place
            size_t dist = 2 * (1 + (p->lengths[0]) / 2);

            for(size_t i = 1; i < (p->rank); i++)
            {
                p->desc.inStrides[i] = dist;
                dist *= p->lengths[i];
            }

            if(p->desc.inDist == 0)
                p->desc.inDist = dist;
        }
        else if(p->transformType == rocfft_transform_type_real_inverse)
        {
            // complex-to-real
            size_t dist = 1 + (p->lengths[0]) / 2;

            for(size_t i = 1; i < (p->rank); i++)
            {
                p->desc.inStrides[i] = dist;
                dist *= p->lengths[i];
            }

            if(p->desc.inDist == 0)
                p->desc.inDist = dist;
        }

        else
        {
            // Set the inStrides to deal with contiguous data
            for(size_t i = 1; i < (p->rank); i++)
                p->desc.inStrides[i] = p->lengths[i - 1] * p->desc.inStrides[i - 1];
        }
    }

    // Set outStrides, if not specified
    if(p->desc.outStrides[0] == 0)
    {
        p->desc.outStrides[0] = 1;

        if((p->transformType == rocfft_transform_type_real_inverse)
           && (p->placement == rocfft_placement_inplace))
        {
            // complex-to-real in-place
            size_t dist = 2 * (1 + (p->lengths[0]) / 2);

            for(size_t i = 1; i < (p->rank); i++)
            {
                p->desc.outStrides[i] = dist;
                dist *= p->lengths[i];
            }

            if(p->desc.outDist == 0)
                p->desc.outDist = dist;
        }
        else if(p->transformType == rocfft_transform_type_real_forward)
        {
            // real-co-complex
            size_t dist = 1 + (p->lengths[0]) / 2;

            for(size_t i = 1; i < (p->rank); i++)
            {
                p->desc.outStrides[i] = dist;
                dist *= p->lengths[i];
            }

            if(p->desc.outDist == 0)
                p->desc.outDist = dist;
        }
        else
        {
            // Set the outStrides to deal with contiguous data
            for(size_t i = 1; i < (p->rank); i++)
                p->desc.outStrides[i] = p->lengths[i - 1] * p->desc.outStrides[i - 1];
        }
    }

    // Set in and out Distances, if not specified
    if(p->desc.inDist == 0)
    {
        p->desc.inDist = p->lengths[p->rank - 1] * p->desc.inStrides[p->rank - 1];
    }
    if(p->desc.outDist == 0)
    {
        p->desc.outDist = p->lengths[p->rank - 1] * p->desc.outStrides[p->rank - 1];
    }

    // size_t prodLength = 1;
    // for(size_t i = 0; i < (p->rank); i++)
    // {
    //     prodLength *= lengths[i];
    // }
    // if(!SupportedLength(prodLength))
    // {
    //     printf("This size %zu is not supported in rocFFT, will return;\n",
    //            prodLength);
    //     return rocfft_status_invalid_dimensions;
    // }

    rocfft_status ret = rocfft_status_success;
    if(!dry_run)
    {
        Repo& repo = Repo::GetRepo();
        ret = repo.CreatePlan(p); // add this plan into repo, incurs computation, see repo.cpp
    }
    return ret;
}

rocfft_status rocfft_plan_allocate(rocfft_plan* plan)
{
    *plan = new rocfft_plan_t;
    return rocfft_status_success;
}

rocfft_status rocfft_plan_create(rocfft_plan*                  plan,
                                 const rocfft_result_placement placement,
                                 const rocfft_transform_type   transform_type,
                                 const rocfft_precision        precision,
                                 const size_t                  dimensions,
                                 const size_t*                 lengths,
                                 const size_t                  number_of_transforms,
                                 const rocfft_plan_description description)
{
    rocfft_plan_allocate(plan);

    size_t log_len[3] = {1, 1, 1};
    if(dimensions > 0)
        log_len[0] = lengths[0];
    if(dimensions > 1)
        log_len[1] = lengths[1];
    if(dimensions > 2)
        log_len[2] = lengths[2];

    log_trace(__func__,
              "plan",
              *plan,
              "placement",
              placement,
              "transform_type",
              transform_type,
              "precision",
              precision,
              "dimensions",
              dimensions,
              "lengths",
              std::make_pair(lengths, dimensions),
              "number_of_transforms",
              number_of_transforms,
              "description",
              description);

    std::stringstream ss;
    ss << "./rocfft-rider"
       << " -t " << transform_type << " -x " << log_len[0] << " -y " << log_len[1] << " -z "
       << log_len[2] << " -b " << number_of_transforms;
    if(placement == rocfft_placement_notinplace)
        ss << " -o ";
    if(precision == rocfft_precision_double)
        ss << " --double ";
    if(description != NULL)
        ss << " --isX " << description->inStrides[0] << " --isY " << description->inStrides[1]
           << " --isZ " << description->inStrides[2] << " --osX " << description->outStrides[0]
           << " --osY " << description->outStrides[1] << " --osZ " << description->outStrides[2]
           << " --scale " << description->scale << " --iOff0 " << description->inOffset[0]
           << " --iOff1 " << description->inOffset[1] << " --oOff0 " << description->outOffset[0]
           << " --oOff1 " << description->outOffset[1] << " --inArrType "
           << description->inArrayType << " --outArrType " << description->outArrayType;

    log_bench(ss.str());

    return rocfft_plan_create_internal(*plan,
                                       placement,
                                       transform_type,
                                       precision,
                                       dimensions,
                                       lengths,
                                       number_of_transforms,
                                       description,
                                       false);
}

rocfft_status rocfft_plan_destroy(rocfft_plan plan)
{
    log_trace(__func__, "plan", plan);
    // Remove itself from Repo first, and then delete itself
    Repo& repo = Repo::GetRepo();
    repo.DeletePlan(plan);
    if(plan != nullptr)
    {
        delete plan;
        plan = nullptr;
    }
    return rocfft_status_success;
}

rocfft_status rocfft_plan_get_work_buffer_size(const rocfft_plan plan, size_t* size_in_bytes)
{
    Repo&    repo = Repo::GetRepo();
    ExecPlan execPlan;
    repo.GetPlan(plan, execPlan);
    *size_in_bytes = execPlan.workBufSize * 2 * plan->base_type_size;
    log_trace(__func__, "plan", plan, "size_in_bytes ptr", size_in_bytes, "val", *size_in_bytes);
    return rocfft_status_success;
}

rocfft_status rocfft_plan_get_print(const rocfft_plan plan)
{
    log_trace(__func__, "plan", plan);
    rocfft_cout << std::endl;
    rocfft_cout << "precision: "
                << ((plan->precision == rocfft_precision_single) ? "single" : "double")
                << std::endl;

    rocfft_cout << "transform type: ";
    switch(plan->transformType)
    {
    case rocfft_transform_type_complex_forward:
        rocfft_cout << "complex forward";
        break;
    case rocfft_transform_type_complex_inverse:
        rocfft_cout << "complex inverse";
        break;
    case rocfft_transform_type_real_forward:
        rocfft_cout << "real forward";
        break;
    case rocfft_transform_type_real_inverse:
        rocfft_cout << "real inverse";
        break;
    }
    rocfft_cout << std::endl;

    rocfft_cout << "result placement: ";
    switch(plan->placement)
    {
    case rocfft_placement_inplace:
        rocfft_cout << "in-place";
        break;
    case rocfft_placement_notinplace:
        rocfft_cout << "not in-place";
        break;
    }
    rocfft_cout << std::endl;
    rocfft_cout << std::endl;

    rocfft_cout << "input array type: ";
    switch(plan->desc.inArrayType)
    {
    case rocfft_array_type_complex_interleaved:
        rocfft_cout << "complex interleaved";
        break;
    case rocfft_array_type_complex_planar:
        rocfft_cout << "complex planar";
        break;
    case rocfft_array_type_real:
        rocfft_cout << "real";
        break;
    case rocfft_array_type_hermitian_interleaved:
        rocfft_cout << "hermitian interleaved";
        break;
    case rocfft_array_type_hermitian_planar:
        rocfft_cout << "hermitian planar";
        break;
    default:
        rocfft_cout << "unset";
        break;
    }
    rocfft_cout << std::endl;

    rocfft_cout << "output array type: ";
    switch(plan->desc.outArrayType)
    {
    case rocfft_array_type_complex_interleaved:
        rocfft_cout << "complex interleaved";
        break;
    case rocfft_array_type_complex_planar:
        rocfft_cout << "comple planar";
        break;
    case rocfft_array_type_real:
        rocfft_cout << "real";
        break;
    case rocfft_array_type_hermitian_interleaved:
        rocfft_cout << "hermitian interleaved";
        break;
    case rocfft_array_type_hermitian_planar:
        rocfft_cout << "hermitian planar";
        break;
    default:
        rocfft_cout << "unset";
        break;
    }
    rocfft_cout << std::endl;
    rocfft_cout << std::endl;

    rocfft_cout << "dimensions: " << plan->rank << std::endl;

    rocfft_cout << "lengths: " << plan->lengths[0];
    for(size_t i = 1; i < plan->rank; i++)
        rocfft_cout << ", " << plan->lengths[i];
    rocfft_cout << std::endl;
    rocfft_cout << "batch size: " << plan->batch << std::endl;
    rocfft_cout << std::endl;

    rocfft_cout << "input offset: " << plan->desc.inOffset[0];
    if((plan->desc.inArrayType == rocfft_array_type_complex_planar)
       || (plan->desc.inArrayType == rocfft_array_type_hermitian_planar))
        rocfft_cout << ", " << plan->desc.inOffset[1];
    rocfft_cout << std::endl;

    rocfft_cout << "output offset: " << plan->desc.outOffset[0];
    if((plan->desc.outArrayType == rocfft_array_type_complex_planar)
       || (plan->desc.outArrayType == rocfft_array_type_hermitian_planar))
        rocfft_cout << ", " << plan->desc.outOffset[1];
    rocfft_cout << std::endl;
    rocfft_cout << std::endl;

    rocfft_cout << "input strides: " << plan->desc.inStrides[0];
    for(size_t i = 1; i < plan->rank; i++)
        rocfft_cout << ", " << plan->desc.inStrides[i];
    rocfft_cout << std::endl;

    rocfft_cout << "output strides: " << plan->desc.outStrides[0];
    for(size_t i = 1; i < plan->rank; i++)
        rocfft_cout << ", " << plan->desc.outStrides[i];
    rocfft_cout << std::endl;

    rocfft_cout << "input distance: " << plan->desc.inDist << std::endl;
    rocfft_cout << "output distance: " << plan->desc.outDist << std::endl;
    rocfft_cout << std::endl;

    rocfft_cout << "scale: " << plan->desc.scale << std::endl;
    rocfft_cout << std::endl;

    return rocfft_status_success;
}

ROCFFT_EXPORT rocfft_status rocfft_get_version_string(char* buf, const size_t len)
{
    log_trace(__func__, "buf", buf, "len", len);
    static constexpr char v[] = VERSION_STRING;
    if(!buf)
        return rocfft_status_failure;
    if(len < sizeof(v))
        return rocfft_status_invalid_arg_value;
    memcpy(buf, v, sizeof(v));
    return rocfft_status_success;
}

ROCFFT_EXPORT rocfft_status rocfft_repo_get_unique_plan_count(size_t* count)
{
    Repo& repo = Repo::GetRepo();
    *count     = repo.GetUniquePlanCount();
    return rocfft_status_success;
}

ROCFFT_EXPORT rocfft_status rocfft_repo_get_total_plan_count(size_t* count)
{
    Repo& repo = Repo::GetRepo();
    *count     = repo.GetTotalPlanCount();
    return rocfft_status_success;
}

///////////////////////////////////////////////////////////////////////////////
/// Tree node builders

// NB:
// Don't assign inArrayType and outArrayType when building any tree node.
// That should be done in buffer assignment stage or
// TraverseTreeAssignPlacementsLogicA().

void TreeNode::RecursiveBuildTree()
{
    // this flag can be enabled when generator can do block column fft in
    // multi-dimension cases and small 2d, 3d within one kernel
    bool MultiDimFuseKernelsAvailable = false;

    if((parent == nullptr)
       && ((inArrayType == rocfft_array_type_real) || (outArrayType == rocfft_array_type_real)))
    {
        build_real();
        return;
    }

    switch(dimension)
    {
    case 1:
        build_1D();
        break;

    case 2:
    {
        if(scheme == CS_KERNEL_TRANSPOSE)
            return;

        scheme = CS_2D_RTRT; // The default worst 2d scheme, which still can handle all cases.

        // TODO: Check the cases fit into single kernel scheme CS_KERNEL_2D_SINGLE
        // if(...)
        // {
        //     // conditions to choose which scheme
        //     if((length[0] * length[1]) <= 2048)
        //     {
        //         scheme = CS_KERNEL_2D_SINGLE;
        //     }
        // }

        // Check the cases fit into two kernels scheme CS_2D_RC.
        //   For CS_2D_RC, we are reusing SBCC kernel for 1D middle size. The
        //   current implementation of 1D SBCC supports only 64, 128, and 256.
        //   However, technically no LDS limitation along the fast dimension
        //   on upper bound for 2D SBCC cases, and even should not limit to pow
        //   of 2.
        if((length[1] == 256 || length[1] == 128 || length[1] == 64) && (length[0] >= 64))
        {
            size_t bwd, wgs, lds;
            GetBlockComputeTable(length[1], bwd, wgs, lds);
            if(length[0] % bwd == 0)
            {
                scheme = CS_2D_RC;
            }
        }

        switch(scheme)
        {
        case CS_2D_RTRT:
            build_CS_2D_RTRT();
            break;
        case CS_2D_RC:
        {
            build_CS_2D_RC();
        }
        break;
        case CS_KERNEL_2D_SINGLE:
        {
        }
        break;

        default:
            assert(false);
        }
    }
    break;

    case 3:
    {
        if(MultiDimFuseKernelsAvailable)
        {
            // conditions to choose which scheme
            if((length[0] * length[1] * length[2]) <= 2048)
                scheme = CS_KERNEL_3D_SINGLE;
            else if(length[2] <= 256)
                scheme = CS_3D_RC;
            else
                scheme = CS_3D_RTRT;
        }
        else
        {
            scheme = CS_3D_RTRT;
        }

        switch(scheme)
        {
        case CS_3D_RTRT:
        {
            build_CS_3D_RTRT();
        }
        break;
        case CS_3D_RC:
        {
            // 2d fft
            TreeNode* xyPlan = TreeNode::CreateNode(this);

            xyPlan->length.push_back(length[0]);
            xyPlan->length.push_back(length[1]);
            xyPlan->dimension = 2;
            xyPlan->length.push_back(length[2]);

            for(size_t index = 3; index < length.size(); index++)
            {
                xyPlan->length.push_back(length[index]);
            }

            xyPlan->RecursiveBuildTree();
            childNodes.push_back(xyPlan);

            // z col fft
            TreeNode* zPlan = TreeNode::CreateNode(this);

            zPlan->length.push_back(length[2]);
            zPlan->dimension = 1;
            zPlan->length.push_back(length[0]);
            zPlan->length.push_back(length[1]);

            for(size_t index = 3; index < length.size(); index++)
            {
                zPlan->length.push_back(length[index]);
            }

            zPlan->scheme = CS_KERNEL_3D_STOCKHAM_BLOCK_CC;
            childNodes.push_back(zPlan);
        }
        break;
        case CS_KERNEL_3D_SINGLE:
        {
        }
        break;

        default:
            assert(false);
        }
    }
    break;

    default:
        assert(false);
    }
}

void TreeNode::build_real()
{
    if(length[0] % 2 == 0 && inStride[0] == 1 && outStride[0] == 1)
    {
        switch(dimension)
        {
        case 1:
            build_real_even_1D();
            break;
        case 2:
            build_real_even_2D();
            break;
        case 3:
            build_real_even_3D();
            break;
        default:
            build_real_embed();
        }
    }
    else
    {
        build_real_embed();
    }
}

void TreeNode::build_real_embed()
{
    // Embed the data into a full-length complex array, perform a
    // complex transform, and then extract the relevant output.

    scheme = CS_REAL_TRANSFORM_USING_CMPLX;

    TreeNode* copyHeadPlan = TreeNode::CreateNode(this);

    // head copy plan
    copyHeadPlan->dimension = dimension;
    copyHeadPlan->length    = length;
    copyHeadPlan->scheme    = (inArrayType == rocfft_array_type_real) ? CS_KERNEL_COPY_R_TO_CMPLX
                                                                   : CS_KERNEL_COPY_HERM_TO_CMPLX;
    childNodes.push_back(copyHeadPlan);

    // complex fft
    TreeNode* fftPlan = TreeNode::CreateNode(this);

    fftPlan->dimension = dimension;
    fftPlan->length    = length;

    fftPlan->RecursiveBuildTree();
    childNodes.push_back(fftPlan);

    // tail copy plan
    TreeNode* copyTailPlan = TreeNode::CreateNode(this);

    copyTailPlan->dimension = dimension;
    copyTailPlan->length    = length;
    copyTailPlan->scheme    = (inArrayType == rocfft_array_type_real) ? CS_KERNEL_COPY_CMPLX_TO_HERM
                                                                   : CS_KERNEL_COPY_CMPLX_TO_R;
    childNodes.push_back(copyTailPlan);
}

void TreeNode::build_real_even_1D()
{
    // Fastest moving dimension must be even:
    assert(length[0] % 2 == 0);

    scheme = CS_REAL_TRANSFORM_EVEN;

    TreeNode* cfftPlan  = TreeNode::CreateNode(this);
    cfftPlan->dimension = dimension;
    cfftPlan->length    = length;
    cfftPlan->length[0] = cfftPlan->length[0] / 2;

    cfftPlan->placement = rocfft_placement_inplace;

    switch(direction)
    {
    case -1:
    {
        // real-to-complex transform: in-place complex transform then post-process

        // cfftPlan works in-place on the input buffer.
        // NB: the input buffer is real, but we treat it as complex
        cfftPlan->obOut = obIn;
        cfftPlan->RecursiveBuildTree();
        childNodes.push_back(cfftPlan);

        TreeNode* postPlan  = TreeNode::CreateNode(this);
        postPlan->scheme    = CS_KERNEL_R_TO_CMPLX;
        postPlan->dimension = 1;
        postPlan->length    = length;
        postPlan->length[0] /= 2;

        childNodes.push_back(postPlan);
        break;
    }
    case 1:
    {
        // complex-to-real transform: pre-process followed by in-place complex transform

        TreeNode* prePlan  = TreeNode::CreateNode(this);
        prePlan->scheme    = CS_KERNEL_CMPLX_TO_R;
        prePlan->dimension = 1;
        prePlan->length    = length;
        prePlan->length[0] /= 2;

        childNodes.push_back(prePlan);

        // cfftPlan works in-place on the output buffer.
        // NB: the output buffer is real, but we treat it as complex
        cfftPlan->obIn = obOut;
        cfftPlan->RecursiveBuildTree();
        childNodes.push_back(cfftPlan);
        break;
    }
    default:
    {
        std::cerr << "invalid direction: plan creation failed!\n";
    }
    }
}

void TreeNode::build_real_even_2D()
{
    // Fastest moving dimension must be even:
    assert(length[0] % 2 == 0);

    assert(inArrayType == rocfft_array_type_real || outArrayType == rocfft_array_type_real);

    scheme = CS_REAL_2D_EVEN;

    if(inArrayType == rocfft_array_type_real) //forward
    {
        // RTRT
        {
            // first row fft
            TreeNode* row1Plan = TreeNode::CreateNode(this);
            row1Plan->length.push_back(length[0]);
            row1Plan->dimension = 1;
            row1Plan->length.push_back(length[1]);
            for(size_t index = 2; index < length.size(); index++)
            {
                row1Plan->length.push_back(length[index]);
            }
            row1Plan->build_real_even_1D();
            childNodes.push_back(row1Plan);
        }

        {
            // first transpose
            TreeNode* trans1Plan = TreeNode::CreateNode(this);
            trans1Plan->length.push_back(length[0] / 2 + 1);
            trans1Plan->length.push_back(length[1]);
            trans1Plan->scheme    = CS_KERNEL_TRANSPOSE;
            trans1Plan->dimension = 2;
            for(size_t index = 2; index < length.size(); index++)
            {
                trans1Plan->length.push_back(length[index]);
            }
            childNodes.push_back(trans1Plan);
        }

        {
            // second row fft
            TreeNode* row2Plan = TreeNode::CreateNode(this);
            row2Plan->length.push_back(length[1]);
            row2Plan->dimension = 1;
            row2Plan->length.push_back(length[0] / 2 + 1);
            for(size_t index = 2; index < length.size(); index++)
            {
                row2Plan->length.push_back(length[index]);
            }
            row2Plan->RecursiveBuildTree();
            childNodes.push_back(row2Plan);
        }

        {
            // second transpose
            TreeNode* trans2Plan = TreeNode::CreateNode(this);
            trans2Plan->length.push_back(length[1]);
            trans2Plan->length.push_back(length[0] / 2 + 1);
            trans2Plan->scheme    = CS_KERNEL_TRANSPOSE;
            trans2Plan->dimension = 2;
            for(size_t index = 2; index < length.size(); index++)
            {
                trans2Plan->length.push_back(length[index]);
            }
            childNodes.push_back(trans2Plan);
        }
    }
    else
    {
        // TRTR

        // first transpose
        {
            TreeNode* trans1Plan = TreeNode::CreateNode(this);
            trans1Plan->length.push_back(length[0] / 2 + 1);
            trans1Plan->length.push_back(length[1]);
            trans1Plan->scheme    = CS_KERNEL_TRANSPOSE;
            trans1Plan->dimension = 2;
            for(size_t index = 2; index < length.size(); index++)
            {
                trans1Plan->length.push_back(length[index]);
            }
            childNodes.push_back(trans1Plan);
        }

        // c2c row transform
        {
            TreeNode* c2cPlan  = TreeNode::CreateNode(this);
            c2cPlan->dimension = 1;
            c2cPlan->length.push_back(length[1]);
            c2cPlan->length.push_back(length[0] / 2 + 1);
            for(size_t index = 2; index < length.size(); index++)
            {
                c2cPlan->length.push_back(length[index]);
            }
            c2cPlan->RecursiveBuildTree();
            childNodes.push_back(c2cPlan);
        }

        // second transpose
        {
            TreeNode* trans2plan = TreeNode::CreateNode(this);
            trans2plan->length.push_back(length[1]);
            trans2plan->length.push_back(length[0] / 2 + 1);
            trans2plan->scheme    = CS_KERNEL_TRANSPOSE;
            trans2plan->dimension = 2;
            for(size_t index = 2; index < length.size(); index++)
            {
                trans2plan->length.push_back(length[index]);
            }
            childNodes.push_back(trans2plan);
        }

        // c2r row transform
        {
            TreeNode* c2rPlan = TreeNode::CreateNode(this);
            c2rPlan->length.push_back(length[0]);
            c2rPlan->length.push_back(length[1]);
            c2rPlan->dimension = 1;
            for(size_t index = 2; index < length.size(); index++)
            {
                c2rPlan->length.push_back(length[index]);
            }
            c2rPlan->build_real_even_1D();
            childNodes.push_back(c2rPlan);
        }
    }
}

void TreeNode::build_real_even_3D()
{
    // Fastest moving dimension must be even:
    assert(length[0] % 2 == 0);
    assert(inArrayType == rocfft_array_type_real || outArrayType == rocfft_array_type_real);
    const auto complex_type = (inArrayType == rocfft_array_type_real) ? outArrayType : inArrayType;

    scheme = CS_REAL_3D_EVEN;

    if(inArrayType == rocfft_array_type_real) // forward
    {
        // first row fft
        {
            auto rcplan       = TreeNode::CreateNode(this);
            rcplan->length    = length;
            rcplan->dimension = 1;
            rcplan->build_real_even_1D();
            childNodes.push_back(rcplan);
        }

        // first transpose
        {
            auto trans1plan       = TreeNode::CreateNode(this);
            trans1plan->length    = {length[0] / 2 + 1, length[1], length[2]};
            trans1plan->scheme    = CS_KERNEL_TRANSPOSE_Z_XY;
            trans1plan->dimension = 2;
            childNodes.push_back(trans1plan);
        }

        {
            auto c1plan       = TreeNode::CreateNode(this);
            c1plan->length    = {childNodes[childNodes.size() - 1]->length[1],
                              childNodes[childNodes.size() - 1]->length[2],
                              childNodes[childNodes.size() - 1]->length[0]};
            c1plan->dimension = 1;
            c1plan->placement = rocfft_placement_inplace;
            c1plan->RecursiveBuildTree();
            childNodes.push_back(c1plan);
        }

        // second transpose
        {
            auto trans2plan       = TreeNode::CreateNode(this);
            trans2plan->length    = childNodes[childNodes.size() - 1]->length;
            trans2plan->scheme    = CS_KERNEL_TRANSPOSE_Z_XY;
            trans2plan->dimension = 2;
            childNodes.push_back(trans2plan);
        }

        {
            auto c2plan       = TreeNode::CreateNode(this);
            c2plan->length    = {childNodes[childNodes.size() - 1]->length[1],
                              childNodes[childNodes.size() - 1]->length[2],
                              childNodes[childNodes.size() - 1]->length[0]};
            c2plan->dimension = 1;
            c2plan->placement = rocfft_placement_inplace;
            c2plan->RecursiveBuildTree();
            childNodes.push_back(c2plan);
        }

        // third transpose
        {
            auto trans3       = TreeNode::CreateNode(this);
            trans3->length    = childNodes[childNodes.size() - 1]->length;
            trans3->scheme    = CS_KERNEL_TRANSPOSE_Z_XY;
            trans3->dimension = 2;
            childNodes.push_back(trans3);
        }
    }
    else
    {
        // transpose
        {
            auto trans3 = TreeNode::CreateNode(this);
            ;
            trans3->length    = {length[0] / 2 + 1, length[1], length[2]};
            trans3->scheme    = CS_KERNEL_TRANSPOSE_XY_Z;
            trans3->dimension = 2;
            childNodes.push_back(trans3);
        }

        {
            auto c2plan       = TreeNode::CreateNode(this);
            c2plan->length    = {childNodes[childNodes.size() - 1]->length[2],
                              childNodes[childNodes.size() - 1]->length[0],
                              childNodes[childNodes.size() - 1]->length[1]};
            c2plan->dimension = 1;
            c2plan->placement = rocfft_placement_inplace;
            c2plan->RecursiveBuildTree();
            childNodes.push_back(c2plan);
        }

        // transpose
        {
            auto trans2       = TreeNode::CreateNode(this);
            trans2->length    = childNodes[childNodes.size() - 1]->length;
            trans2->scheme    = CS_KERNEL_TRANSPOSE_XY_Z;
            trans2->dimension = 2;
            childNodes.push_back(trans2);
        }

        {
            auto c1plan       = TreeNode::CreateNode(this);
            c1plan->length    = {childNodes[childNodes.size() - 1]->length[2],
                              childNodes[childNodes.size() - 1]->length[0],
                              childNodes[childNodes.size() - 1]->length[1]};
            c1plan->dimension = 1;
            c1plan->placement = rocfft_placement_inplace;
            c1plan->RecursiveBuildTree();
            childNodes.push_back(c1plan);
        }

        // transpose
        {
            auto trans1       = TreeNode::CreateNode(this);
            trans1->length    = childNodes[childNodes.size() - 1]->length;
            trans1->scheme    = CS_KERNEL_TRANSPOSE_XY_Z;
            trans1->dimension = 2;
            childNodes.push_back(trans1);
        }

        // c2r
        {
            auto crplan       = TreeNode::CreateNode(this);
            crplan->length    = length;
            crplan->dimension = 1;
            crplan->build_real_even_1D();
            childNodes.push_back(crplan);
        }
    }
}

size_t TreeNode::div1DNoPo2(const size_t length0)
{
    const size_t supported[]
        = {4096, 4050, 4000, 3888, 3840, 3750, 3645, 3600, 3456, 3375, 3240, 3200, 3125, 3072,
           3000, 2916, 2880, 2700, 2592, 2560, 2500, 2430, 2400, 2304, 2250, 2187, 2160, 2048,
           2025, 2000, 1944, 1920, 1875, 1800, 1728, 1620, 1600, 1536, 1500, 1458, 1440, 1350,
           1296, 1280, 1250, 1215, 1200, 1152, 1125, 1080, 1024, 1000, 972,  960,  900,  864,
           810,  800,  768,  750,  729,  720,  675,  648,  640,  625,  600,  576,  540,  512,
           500,  486,  480,  450,  432,  405,  400,  384,  375,  360,  324,  320,  300,  288,
           270,  256,  250,  243,  240,  225,  216,  200,  192,  180,  162,  160,  150,  144,
           135,  128,  125,  120,  108,  100,  96,   90,   81,   80,   75,   72,   64,   60,
           54,   50,   48,   45,   40,   36,   32,   30,   27,   25,   24,   20,   18,   16,
           15,   12,   10,   9,    8,    6,    5,    4,    3,    2,    1};

    size_t idx;
    if(length0 > (Large1DThreshold(precision) * Large1DThreshold(precision)))
    {
        idx = 0;
        while(supported[idx] != Large1DThreshold(precision))
        {
            idx++;
        }
        while(length0 % supported[idx] != 0)
        {
            idx++;
        }
    }
    else
    {
        // logic tries to break into as squarish matrix as possible
        size_t sqr = (size_t)sqrt(length0);
        idx        = sizeof(supported) / sizeof(supported[0]) - 1;
        while(supported[idx] < sqr)
        {
            idx--;
        }
        while(length0 % supported[idx] != 0)
        {
            idx++;
        }
    }
    assert(idx < sizeof(supported) / sizeof(supported[0]));
    return length0 / supported[idx];
}

void TreeNode::build_1D()
{
    // Build a node for a 1D FFT

    if(!SupportedLength(length[0]))
    {
        build_1DBluestein();
        return;
    }

    if(length[0] <= Large1DThreshold(precision)) // single kernel algorithm
    {
        scheme = CS_KERNEL_STOCKHAM;
        return;
    }

    size_t divLength1 = 1;

    if(IsPo2(length[0])) // multiple kernels involving transpose
    {
        if(length[0] <= 262144 / PrecisionWidth(precision))
        {
            // Enable block compute under these conditions
            if(1 == PrecisionWidth(precision))
            {
                divLength1 = Pow2Lengths1Single.at(length[0]);
            }
            else
            {
                divLength1 = Pow2Lengths1Double.at(length[0]);
            }
            scheme = (length[0] <= 65536 / PrecisionWidth(precision)) ? CS_L1D_CC : CS_L1D_CRT;
        }
        else
        {
            if(length[0] > (Large1DThreshold(precision) * Large1DThreshold(precision)))
            {
                divLength1 = length[0] / Large1DThreshold(precision);
            }
            else
            {
                size_t in_x = 0;
                size_t len  = length[0];
                while(len != 1)
                {
                    len >>= 1;
                    in_x++;
                }
                in_x /= 2;
                divLength1 = (size_t)1 << in_x;
            }
            scheme = CS_L1D_TRTRT;
        }
    }
    else // if not Pow2
    {
        divLength1 = div1DNoPo2(length[0]);
        scheme     = CS_L1D_TRTRT;
    }

    size_t divLength0 = length[0] / divLength1;

    switch(scheme)
    {
    case CS_L1D_TRTRT:
        build_1DCS_L1D_TRTRT(divLength0, divLength1);
        break;
    case CS_L1D_CC:
        build_1DCS_L1D_CC(divLength0, divLength1);
        break;
    case CS_L1D_CRT:
        build_1DCS_L1D_CRT(divLength0, divLength1);
        break;
    default:
        assert(false);
    }
}

void TreeNode::build_1DBluestein()
{
    // Build a node for a 1D stage using the Bluestein algorithm for
    // general transform lengths.

    scheme     = CS_BLUESTEIN;
    lengthBlue = FindBlue(length[0]);

    TreeNode* chirpPlan = TreeNode::CreateNode(this);

    chirpPlan->scheme    = CS_KERNEL_CHIRP;
    chirpPlan->dimension = 1;
    chirpPlan->length.push_back(length[0]);
    chirpPlan->lengthBlue = lengthBlue;
    chirpPlan->direction  = direction;
    chirpPlan->batch      = 1;
    chirpPlan->large1D    = 2 * length[0];
    childNodes.push_back(chirpPlan);

    TreeNode* padmulPlan = TreeNode::CreateNode(this);

    padmulPlan->dimension  = 1;
    padmulPlan->length     = length;
    padmulPlan->lengthBlue = lengthBlue;
    padmulPlan->scheme     = CS_KERNEL_PAD_MUL;
    childNodes.push_back(padmulPlan);

    TreeNode* fftiPlan = TreeNode::CreateNode(this);

    fftiPlan->dimension = 1;
    fftiPlan->length.push_back(lengthBlue);
    for(size_t index = 1; index < length.size(); index++)
    {
        fftiPlan->length.push_back(length[index]);
    }

    fftiPlan->iOffset = 2 * lengthBlue;
    fftiPlan->oOffset = 2 * lengthBlue;
    fftiPlan->scheme  = CS_KERNEL_STOCKHAM;
    fftiPlan->RecursiveBuildTree();
    childNodes.push_back(fftiPlan);

    TreeNode* fftcPlan = TreeNode::CreateNode(this);

    fftcPlan->dimension = 1;
    fftcPlan->length.push_back(lengthBlue);
    fftcPlan->scheme  = CS_KERNEL_STOCKHAM;
    fftcPlan->batch   = 1;
    fftcPlan->iOffset = lengthBlue;
    fftcPlan->oOffset = lengthBlue;
    fftcPlan->RecursiveBuildTree();
    childNodes.push_back(fftcPlan);

    TreeNode* fftmulPlan = TreeNode::CreateNode(this);

    fftmulPlan->dimension = 1;
    fftmulPlan->length.push_back(lengthBlue);
    for(size_t index = 1; index < length.size(); index++)
    {
        fftmulPlan->length.push_back(length[index]);
    }

    fftmulPlan->lengthBlue = lengthBlue;
    fftmulPlan->scheme     = CS_KERNEL_FFT_MUL;
    childNodes.push_back(fftmulPlan);

    TreeNode* fftrPlan = TreeNode::CreateNode(this);

    fftrPlan->dimension = 1;
    fftrPlan->length.push_back(lengthBlue);
    for(size_t index = 1; index < length.size(); index++)
    {
        fftrPlan->length.push_back(length[index]);
    }

    fftrPlan->scheme    = CS_KERNEL_STOCKHAM;
    fftrPlan->direction = -direction;
    fftrPlan->iOffset   = 2 * lengthBlue;
    fftrPlan->oOffset   = 2 * lengthBlue;
    fftrPlan->RecursiveBuildTree();
    childNodes.push_back(fftrPlan);

    TreeNode* resmulPlan = TreeNode::CreateNode(this);

    resmulPlan->dimension  = 1;
    resmulPlan->length     = length;
    resmulPlan->lengthBlue = lengthBlue;
    resmulPlan->scheme     = CS_KERNEL_RES_MUL;
    childNodes.push_back(resmulPlan);
}

void TreeNode::build_1DCS_L1D_TRTRT(const size_t divLength0, const size_t divLength1)
{
    // first transpose
    TreeNode* trans1Plan = TreeNode::CreateNode(this);

    trans1Plan->length.push_back(divLength0);
    trans1Plan->length.push_back(divLength1);

    trans1Plan->scheme    = CS_KERNEL_TRANSPOSE;
    trans1Plan->dimension = 2;

    for(size_t index = 1; index < length.size(); index++)
    {
        trans1Plan->length.push_back(length[index]);
    }

    childNodes.push_back(trans1Plan);

    // first row fft
    TreeNode* row1Plan = TreeNode::CreateNode(this);

    // twiddling is done in row2 or transpose2
    row1Plan->large1D = 0;

    row1Plan->length.push_back(divLength1);
    row1Plan->length.push_back(divLength0);

    row1Plan->scheme    = CS_KERNEL_STOCKHAM;
    row1Plan->dimension = 1;

    for(size_t index = 1; index < length.size(); index++)
    {
        row1Plan->length.push_back(length[index]);
    }

    row1Plan->RecursiveBuildTree();
    childNodes.push_back(row1Plan);

    // second transpose
    TreeNode* trans2Plan = TreeNode::CreateNode(this);

    trans2Plan->length.push_back(divLength1);
    trans2Plan->length.push_back(divLength0);

    trans2Plan->scheme    = CS_KERNEL_TRANSPOSE;
    trans2Plan->dimension = 2;

    trans2Plan->large1D = length[0];

    for(size_t index = 1; index < length.size(); index++)
    {
        trans2Plan->length.push_back(length[index]);
    }

    childNodes.push_back(trans2Plan);

    // second row fft
    TreeNode* row2Plan = TreeNode::CreateNode(this);

    row2Plan->length.push_back(divLength0);
    row2Plan->length.push_back(divLength1);

    row2Plan->scheme    = CS_KERNEL_STOCKHAM;
    row2Plan->dimension = 1;

    for(size_t index = 1; index < length.size(); index++)
    {
        row2Plan->length.push_back(length[index]);
    }

    // algorithm is set up in a way that row2 does not recurse
    assert(divLength0 <= Large1DThreshold(this->precision));

    childNodes.push_back(row2Plan);

    // third transpose
    TreeNode* trans3Plan = TreeNode::CreateNode(this);

    trans3Plan->length.push_back(divLength0);
    trans3Plan->length.push_back(divLength1);

    trans3Plan->scheme    = CS_KERNEL_TRANSPOSE;
    trans3Plan->dimension = 2;

    for(size_t index = 1; index < length.size(); index++)
    {
        trans3Plan->length.push_back(length[index]);
    }

    childNodes.push_back(trans3Plan);
}

void TreeNode::build_1DCS_L1D_CC(const size_t divLength0, const size_t divLength1)
{
    //  Note:
    //  The kernel CS_KERNEL_STOCKHAM_BLOCK_CC and CS_KERNEL_STOCKHAM_BLOCK_RC
    //  are only enabled for outplace for now. Check more details in generator.file.cpp,
    //  and in generated kernel_lunch_single_large.cpp.h

    // first plan, column-to-column
    TreeNode* col2colPlan = TreeNode::CreateNode(this);

    // large1D flag to confirm we need multiply twiddle factor
    col2colPlan->large1D = length[0];

    col2colPlan->length.push_back(divLength1);
    col2colPlan->length.push_back(divLength0);

    col2colPlan->scheme    = CS_KERNEL_STOCKHAM_BLOCK_CC;
    col2colPlan->dimension = 1;

    for(size_t index = 1; index < length.size(); index++)
    {
        col2colPlan->length.push_back(length[index]);
    }

    childNodes.push_back(col2colPlan);

    // second plan, row-to-column
    TreeNode* row2colPlan = TreeNode::CreateNode(this);

    row2colPlan->length.push_back(divLength0);
    row2colPlan->length.push_back(divLength1);

    row2colPlan->scheme    = CS_KERNEL_STOCKHAM_BLOCK_RC;
    row2colPlan->dimension = 1;

    for(size_t index = 1; index < length.size(); index++)
    {
        row2colPlan->length.push_back(length[index]);
    }

    childNodes.push_back(row2colPlan);
}

void TreeNode::build_1DCS_L1D_CRT(const size_t divLength0, const size_t divLength1)
{
    // first plan, column-to-column
    TreeNode* col2colPlan = TreeNode::CreateNode(this);

    // large1D flag to confirm we need multiply twiddle factor
    col2colPlan->large1D = length[0];

    col2colPlan->length.push_back(divLength1);
    col2colPlan->length.push_back(divLength0);

    col2colPlan->scheme    = CS_KERNEL_STOCKHAM_BLOCK_CC;
    col2colPlan->dimension = 1;

    for(size_t index = 1; index < length.size(); index++)
    {
        col2colPlan->length.push_back(length[index]);
    }

    childNodes.push_back(col2colPlan);

    // second plan, row-to-row
    TreeNode* row2rowPlan = TreeNode::CreateNode(this);

    row2rowPlan->length.push_back(divLength0);
    row2rowPlan->length.push_back(divLength1);

    row2rowPlan->scheme    = CS_KERNEL_STOCKHAM;
    row2rowPlan->dimension = 1;

    for(size_t index = 1; index < length.size(); index++)
    {
        row2rowPlan->length.push_back(length[index]);
    }

    childNodes.push_back(row2rowPlan);

    // third plan, transpose
    TreeNode* transPlan = TreeNode::CreateNode(this);

    transPlan->length.push_back(divLength0);
    transPlan->length.push_back(divLength1);

    transPlan->scheme    = CS_KERNEL_TRANSPOSE;
    transPlan->dimension = 2;

    for(size_t index = 1; index < length.size(); index++)
    {
        transPlan->length.push_back(length[index]);
    }

    childNodes.push_back(transPlan);
}

void TreeNode::build_CS_2D_RC()
{
    // row fft
    auto rowPlan = TreeNode::CreateNode(this);

    rowPlan->length.push_back(length[0]);
    rowPlan->dimension = 1;
    rowPlan->length.push_back(length[1]);

    for(size_t index = 2; index < length.size(); index++)
    {
        rowPlan->length.push_back(length[index]);
    }

    rowPlan->RecursiveBuildTree();
    childNodes.push_back(rowPlan);

    // column fft
    auto colPlan = TreeNode::CreateNode(this);

    colPlan->length.push_back(length[1]);
    colPlan->dimension = 1;
    colPlan->length.push_back(length[0]);
    colPlan->large1D = 0; // No twiddle factor in sbcc kernel

    for(size_t index = 2; index < length.size(); index++)
    {
        colPlan->length.push_back(length[index]);
    }

    colPlan->scheme = CS_KERNEL_STOCKHAM_BLOCK_CC;
    childNodes.push_back(colPlan);
}

void TreeNode::build_CS_2D_RTRT()
{
    // first row fft
    TreeNode* row1Plan = TreeNode::CreateNode(this);

    row1Plan->length.push_back(length[0]);
    row1Plan->dimension = 1;
    row1Plan->length.push_back(length[1]);

    for(size_t index = 2; index < length.size(); index++)
    {
        row1Plan->length.push_back(length[index]);
    }

    row1Plan->RecursiveBuildTree();
    childNodes.push_back(row1Plan);

    // first transpose
    TreeNode* trans1Plan = TreeNode::CreateNode(this);

    trans1Plan->length.push_back(length[0]);
    trans1Plan->length.push_back(length[1]);

    trans1Plan->scheme    = CS_KERNEL_TRANSPOSE;
    trans1Plan->dimension = 2;

    for(size_t index = 2; index < length.size(); index++)
    {
        trans1Plan->length.push_back(length[index]);
    }

    childNodes.push_back(trans1Plan);

    // second row fft
    TreeNode* row2Plan = TreeNode::CreateNode(this);

    row2Plan->length.push_back(length[1]);
    row2Plan->dimension = 1;
    row2Plan->length.push_back(length[0]);

    for(size_t index = 2; index < length.size(); index++)
    {
        row2Plan->length.push_back(length[index]);
    }

    row2Plan->RecursiveBuildTree();
    childNodes.push_back(row2Plan);

    // second transpose
    TreeNode* trans2Plan = TreeNode::CreateNode(this);

    trans2Plan->length.push_back(length[1]);
    trans2Plan->length.push_back(length[0]);

    trans2Plan->scheme    = CS_KERNEL_TRANSPOSE;
    trans2Plan->dimension = 2;

    for(size_t index = 2; index < length.size(); index++)
    {
        trans2Plan->length.push_back(length[index]);
    }

    childNodes.push_back(trans2Plan);
}

void TreeNode::build_CS_3D_RTRT()
{
    // 2d fft
    TreeNode* xyPlan  = TreeNode::CreateNode(this);
    xyPlan->length    = length;
    xyPlan->dimension = 2;
    xyPlan->RecursiveBuildTree();
    childNodes.push_back(xyPlan);

    // first transpose
    TreeNode* trans1Plan  = TreeNode::CreateNode(this);
    trans1Plan->length    = length;
    trans1Plan->scheme    = CS_KERNEL_TRANSPOSE_XY_Z;
    trans1Plan->dimension = 2;
    childNodes.push_back(trans1Plan);

    // z fft
    TreeNode* zPlan  = TreeNode::CreateNode(this);
    zPlan->dimension = 1;
    zPlan->length.push_back(length[2]);
    zPlan->length.push_back(length[0]);
    zPlan->length.push_back(length[1]);
    zPlan->RecursiveBuildTree();
    childNodes.push_back(zPlan);

    // second transpose
    TreeNode* trans2Plan  = TreeNode::CreateNode(this);
    trans2Plan->length    = zPlan->length;
    trans2Plan->scheme    = CS_KERNEL_TRANSPOSE_Z_XY;
    trans2Plan->dimension = 2;
    childNodes.push_back(trans2Plan);
}

struct TreeNode::TraverseState
{
    TraverseState(const ExecPlan& execPlan)
        : rootPlan(execPlan.rootPlan)
    {
        TraverseFullSequence(rootPlan);
    }
    const TreeNode* rootPlan;
    // All nodes in the plan (leaf + non-leaf), ordered by how they
    // would be executed
    std::vector<const TreeNode*> fullSeq;

private:
    // recursively fill fullSeq
    void TraverseFullSequence(const TreeNode* node)
    {
        fullSeq.push_back(node);
        for(TreeNode* child : node->childNodes)
            TraverseFullSequence(child);
    }
};

///////////////////////////////////////////////////////////////////////////////
/// Buffer assignment
void TreeNode::SetInputBuffer(TraverseState& state)
{
    // find the given node in the full sequence
    auto it = std::find(state.fullSeq.begin(), state.fullSeq.end(), this);
    if(it == state.fullSeq.end())
    {
        // How did we get a node that wasn't in sequence?
        // Trigger an error in buffer assignment.
        assert(false);
        obIn = OB_UNINIT;
    }
    // Looking backwards from this node, find the closest leaf
    // node.  Exclude CS_KERNEL_CHIRP, since those effectively take
    // no inputs and output to a separate out-of-band buffer that
    // is not part of the chain.
    auto rev_begin = std::make_reverse_iterator(it);
    auto rev_end   = std::make_reverse_iterator(state.fullSeq.begin());
    auto prevLeaf  = std::find_if(rev_begin, rev_end, [](const TreeNode* n) {
        return n->childNodes.empty() && n->scheme != CS_KERNEL_CHIRP;
    });
    if(prevLeaf == rev_end)
        // there is no earlier leaf node, so we should use the user's
        // input for this node
        obIn = state.rootPlan->obIn;
    else
        // there is an earlier leaf node, so we have to use its output
        // as this node's input
        obIn = (*prevLeaf)->obOut;
}

// Assign buffers, taking into account out-of-place transposes and
// padded buffers.
// NB: this recursive function modifies the parameters in the parent call.
void TreeNode::TraverseTreeAssignBuffersLogicA(TraverseState&   state,
                                               OperatingBuffer& flipIn,
                                               OperatingBuffer& flipOut,
                                               OperatingBuffer& obOutBuf)
{
    // Input buffer for 'this' is dictated by our traversal state.
    // Either we're the first node, which means we use the input the
    // user said to use, or we use the output of the last traversed
    // node.
    //
    // obIn might have already been set in special cases during plan
    // building, so only set it if it's not already set.
    if(obIn == OB_UNINIT)
        SetInputBuffer(state);

    if(parent == nullptr)
    {
        // Set flipIn, flipOut, and oboutBuf for the root node.
        assert(flipIn == OB_UNINIT);
        assert(flipOut == OB_UNINIT);
        assert(obOutBuf == OB_UNINIT);
        switch(scheme)
        {
        case CS_REAL_TRANSFORM_USING_CMPLX:
            flipIn   = OB_TEMP_CMPLX_FOR_REAL;
            flipOut  = OB_TEMP;
            obOutBuf = OB_TEMP_CMPLX_FOR_REAL;
            break;
        case CS_REAL_TRANSFORM_EVEN:
            // The sub-transform is always in-place.
            flipIn = (direction == -1 || placement == rocfft_placement_inplace) ? OB_USER_IN
                                                                                : OB_USER_OUT;
            flipOut  = OB_TEMP;
            obOutBuf = (direction == -1 || placement == rocfft_placement_inplace) ? OB_USER_IN
                                                                                  : OB_USER_OUT;
            break;
        case CS_BLUESTEIN:
            flipIn   = OB_TEMP_BLUESTEIN;
            flipOut  = OB_TEMP;
            obOutBuf = OB_TEMP_BLUESTEIN;
            break;
        default:
            flipIn   = OB_USER_OUT;
            flipOut  = OB_TEMP;
            obOutBuf = OB_USER_OUT;
        }
    }

#if 0
    auto        here = this;
    auto        up   = parent;
    std::string tabs;
    while(up != nullptr && here != up)
    {
        here = up;
        up   = parent->parent;
        tabs += "\t";
    }
    rocfft_cout << "TraverseTreeAssignBuffersLogicA: " << PrintScheme(scheme) << ": "
              << PrintOperatingBuffer(obIn) << " -> " << PrintOperatingBuffer(obOut) << "\n"
              << tabs << "\tobIn: " << PrintOperatingBuffer(obIn) << "\n"
              << tabs << "\tobOut: " << PrintOperatingBuffer(obOut) << "\n"
              << tabs << "\tflipIn: " << PrintOperatingBuffer(flipIn) << "\n"
              << tabs << "\tflipOut: " << PrintOperatingBuffer(flipOut) << "\n"
              << tabs << "\tobOutBuf: " << PrintOperatingBuffer(obOutBuf) << std::endl;
#endif

    switch(scheme)
    {
    case CS_REAL_TRANSFORM_USING_CMPLX:
        assign_buffers_CS_REAL_TRANSFORM_USING_CMPLX(state, flipIn, flipOut, obOutBuf);
        break;
    case CS_REAL_TRANSFORM_EVEN:
        assign_buffers_CS_REAL_TRANSFORM_EVEN(state, flipIn, flipOut, obOutBuf);
        break;
    case CS_REAL_2D_EVEN:
        assign_buffers_CS_REAL_2D_EVEN(state, flipIn, flipOut, obOutBuf);
        break;
    case CS_REAL_3D_EVEN:
        assign_buffers_CS_REAL_3D_EVEN(state, flipIn, flipOut, obOutBuf);
        break;
    case CS_BLUESTEIN:
        assign_buffers_CS_BLUESTEIN(state, flipIn, flipOut, obOutBuf);
        break;
    case CS_L1D_TRTRT:
        assign_buffers_CS_L1D_TRTRT(state, flipIn, flipOut, obOutBuf);
        break;
    case CS_L1D_CC:
        assign_buffers_CS_L1D_CC(state, flipIn, flipOut, obOutBuf);
        break;
    case CS_L1D_CRT:
        assign_buffers_CS_L1D_CRT(state, flipIn, flipOut, obOutBuf);
        break;
    case CS_2D_RTRT:
    case CS_3D_RTRT:
        assign_buffers_CS_RTRT(state, flipIn, flipOut, obOutBuf);
        break;
    case CS_2D_RC:
    case CS_3D_RC:
        assign_buffers_CS_RC(state, flipIn, flipOut, obOutBuf);
        break;
    default:
        if(parent == nullptr)
        {
            obOut = obOutBuf;
        }
        else
        {
            assert(obIn != OB_UNINIT);
            assert(obOut != OB_UNINIT);
            if(obIn != obOut)
            {
                std::swap(flipIn, flipOut);
            }
        }
    }

    // Assert that all operating buffers have been assigned
    assert(obIn != OB_UNINIT);
    assert(obOut != OB_UNINIT);
    for(int i = 0; i < childNodes.size(); ++i)
    {
        assert(childNodes[i]->obIn != OB_UNINIT);
        assert(childNodes[i]->obOut != OB_UNINIT);
    }

    // Assert that the kernel chain is connected
    for(int i = 1; i < childNodes.size(); ++i)
    {
        if(childNodes[i - 1]->scheme == CS_KERNEL_CHIRP)
        {
            // The Bluestein algorithm uses a separate buffer which is
            // convoluted with the input; the chain assumption isn't true here.
            // NB: we assume that the CS_KERNEL_CHIRP is first in the chain.
            continue;
        }
        assert(childNodes[i - 1]->obOut == childNodes[i]->obIn);
    }
}

void TreeNode::assign_buffers_CS_REAL_TRANSFORM_USING_CMPLX(TraverseState&   state,
                                                            OperatingBuffer& flipIn,
                                                            OperatingBuffer& flipOut,
                                                            OperatingBuffer& obOutBuf)
{
    assert(parent == nullptr);
    assert(childNodes.size() == 3);

    assert((direction == -1 && childNodes[0]->scheme == CS_KERNEL_COPY_R_TO_CMPLX)
           || (direction == 1 && childNodes[0]->scheme == CS_KERNEL_COPY_HERM_TO_CMPLX));

    obOut = placement == rocfft_placement_inplace ? OB_USER_IN : OB_USER_OUT;

    assert((direction == -1 && childNodes[0]->scheme == CS_KERNEL_COPY_R_TO_CMPLX)
           || (direction == 1 && childNodes[0]->scheme == CS_KERNEL_COPY_HERM_TO_CMPLX));

    childNodes[0]->SetInputBuffer(state);
    childNodes[0]->obOut        = OB_TEMP_CMPLX_FOR_REAL;
    childNodes[0]->inArrayType  = inArrayType;
    childNodes[0]->outArrayType = rocfft_array_type_complex_interleaved;

    childNodes[1]->SetInputBuffer(state);
    childNodes[1]->obOut       = flipIn;
    childNodes[1]->inArrayType = rocfft_array_type_complex_interleaved;
    //To check: we might to check childNodes[1]->outArrayType depending on flipIn
    childNodes[1]->TraverseTreeAssignBuffersLogicA(state, flipIn, flipOut, obOutBuf);
    size_t cs = childNodes[1]->childNodes.size();
    if(cs)
    {
        if(childNodes[1]->scheme == CS_BLUESTEIN)
        {
            assert(childNodes[1]->childNodes[0]->obIn == OB_TEMP_BLUESTEIN);
            assert(childNodes[1]->childNodes[1]->obIn == OB_TEMP_CMPLX_FOR_REAL);
        }
        else
        {
            assert(childNodes[1]->childNodes[0]->obIn == OB_TEMP_CMPLX_FOR_REAL);
        }
        assert(childNodes[1]->childNodes[cs - 1]->obOut == OB_TEMP_CMPLX_FOR_REAL);
    }

    assert((direction == -1 && childNodes[2]->scheme == CS_KERNEL_COPY_CMPLX_TO_HERM)
           || (direction == 1 && childNodes[2]->scheme == CS_KERNEL_COPY_CMPLX_TO_R));
    childNodes[2]->SetInputBuffer(state);
    childNodes[2]->obOut        = obOut;
    childNodes[2]->inArrayType  = rocfft_array_type_complex_interleaved;
    childNodes[2]->outArrayType = outArrayType;
}

void TreeNode::assign_buffers_CS_REAL_TRANSFORM_EVEN(TraverseState&   state,
                                                     OperatingBuffer& flipIn,
                                                     OperatingBuffer& flipOut,
                                                     OperatingBuffer& obOutBuf)
{
    if(parent == nullptr)
    {
        obOut = placement == rocfft_placement_inplace ? OB_USER_IN : OB_USER_OUT;
    }

    if(direction == -1)
    {
        // real-to-complex

        // complex FFT kernel
        childNodes[0]->SetInputBuffer(state);
        childNodes[0]->obOut        = obIn;
        childNodes[0]->inArrayType  = rocfft_array_type_complex_interleaved;
        childNodes[0]->outArrayType = rocfft_array_type_complex_interleaved;
        childNodes[0]->TraverseTreeAssignBuffersLogicA(state, flipIn, flipOut, obOutBuf);

        size_t cs = childNodes[0]->childNodes.size();
        if(cs)
        {
            assert(childNodes[0]->childNodes[0]->obIn == obIn);
            assert(childNodes[0]->childNodes[cs - 1]->obOut == obIn);
        }

        // real-to-complex post kernel
        childNodes[1]->SetInputBuffer(state);
        childNodes[1]->obOut        = obOut;
        childNodes[1]->inArrayType  = rocfft_array_type_complex_interleaved;
        childNodes[1]->outArrayType = outArrayType;
    }
    else
    {
        // complex-to-real

        // complex-to-real pre kernel
        childNodes[0]->SetInputBuffer(state);
        childNodes[0]->obOut = obOut;

        childNodes[0]->inArrayType  = inArrayType;
        childNodes[0]->outArrayType = rocfft_array_type_complex_interleaved;

        // NB: The case here indicates parent's input buffer is not
        //     complex_planar or hermitian_planar, so the child must
        //     be a hermitian_interleaved.
        if(inArrayType == rocfft_array_type_complex_interleaved)
        {
            childNodes[0]->inArrayType = rocfft_array_type_hermitian_interleaved;
        }

        // complex FFT kernel
        childNodes[1]->SetInputBuffer(state);
        childNodes[1]->obOut = obOut;
        flipIn               = placement == rocfft_placement_inplace ? OB_USER_IN : OB_USER_OUT;
        flipOut              = OB_TEMP;
        childNodes[1]->inArrayType  = rocfft_array_type_complex_interleaved;
        childNodes[1]->outArrayType = rocfft_array_type_complex_interleaved;
        childNodes[1]->TraverseTreeAssignBuffersLogicA(state, flipIn, flipOut, obOutBuf);

        size_t cs = childNodes[1]->childNodes.size();
        if(cs)
        {
            assert(childNodes[1]->childNodes[0]->obIn == obOut);
            assert(childNodes[1]->childNodes[cs - 1]->obOut == obOut);
        }
        assert(childNodes[1]->obIn == obOut);
        assert(childNodes[1]->obOut == obOut);
    }
}

void TreeNode::assign_buffers_CS_REAL_2D_EVEN(TraverseState&   state,
                                              OperatingBuffer& flipIn,
                                              OperatingBuffer& flipOut,
                                              OperatingBuffer& obOutBuf)
{
    assert(scheme == CS_REAL_2D_EVEN);
    assert(parent == nullptr);

    if(direction == -1)
    {
        // RTRT

        childNodes[0]->SetInputBuffer(state);
        childNodes[0]->obOut        = obOutBuf;
        childNodes[0]->inArrayType  = inArrayType;
        childNodes[0]->outArrayType = outArrayType;

        flipIn  = OB_USER_OUT;
        flipOut = OB_TEMP;
        childNodes[0]->TraverseTreeAssignBuffersLogicA(state, flipIn, flipOut, obOutBuf);

        childNodes[1]->SetInputBuffer(state);
        childNodes[1]->obOut        = OB_TEMP;
        childNodes[1]->inArrayType  = childNodes[0]->outArrayType;
        childNodes[1]->outArrayType = rocfft_array_type_complex_interleaved;

        childNodes[2]->SetInputBuffer(state);
        childNodes[2]->obOut = OB_TEMP;
        flipIn               = OB_TEMP;
        flipOut              = obOutBuf;
        childNodes[2]->TraverseTreeAssignBuffersLogicA(state, flipIn, flipOut, obOutBuf);
        childNodes[2]->inArrayType  = rocfft_array_type_complex_interleaved;
        childNodes[2]->outArrayType = rocfft_array_type_complex_interleaved;

        childNodes[3]->SetInputBuffer(state);
        childNodes[3]->obOut        = obOutBuf;
        childNodes[3]->inArrayType  = rocfft_array_type_complex_interleaved;
        childNodes[3]->outArrayType = outArrayType;

        obOut = childNodes[childNodes.size() - 1]->obOut;
    }
    else
    { // TRTR

        // T
        childNodes[0]->SetInputBuffer(state);
        childNodes[0]->obOut        = OB_TEMP;
        childNodes[0]->inArrayType  = inArrayType;
        childNodes[0]->outArrayType = rocfft_array_type_complex_interleaved;

        // C2C
        childNodes[1]->SetInputBuffer(state);
        childNodes[1]->obOut        = OB_TEMP;
        childNodes[1]->inArrayType  = rocfft_array_type_complex_interleaved;
        childNodes[1]->outArrayType = rocfft_array_type_complex_interleaved;

        flipIn  = OB_TEMP;
        flipOut = OB_USER_IN;
        childNodes[1]->TraverseTreeAssignBuffersLogicA(state, flipIn, flipOut, obOutBuf);

        // T
        childNodes[2]->SetInputBuffer(state);
        childNodes[2]->obOut        = OB_USER_IN;
        childNodes[2]->inArrayType  = rocfft_array_type_complex_interleaved;
        childNodes[2]->outArrayType = inArrayType;

        // C2R
        childNodes[3]->SetInputBuffer(state);
        childNodes[3]->obOut        = OB_USER_OUT;
        childNodes[3]->inArrayType  = inArrayType;
        childNodes[3]->outArrayType = rocfft_array_type_real;

        flipIn  = OB_TEMP;
        flipOut = OB_USER_OUT;
        childNodes[3]->TraverseTreeAssignBuffersLogicA(state, flipIn, flipOut, obOutBuf);

        obOut = OB_USER_OUT;
    }
}

void TreeNode::assign_buffers_CS_REAL_3D_EVEN(TraverseState&   state,
                                              OperatingBuffer& flipIn,
                                              OperatingBuffer& flipOut,
                                              OperatingBuffer& obOutBuf)
{
    assert(scheme == CS_REAL_3D_EVEN);
    assert(parent == nullptr);

    if(direction == -1)
    {
        // RTRTRT

        // NB: for out-of-place transforms, we can't fit the result of the first r2c transform into
        // the input buffer.

        // R: r2c
        childNodes[0]->SetInputBuffer(state);
        childNodes[0]->obOut        = obOutBuf;
        childNodes[0]->inArrayType  = inArrayType;
        childNodes[0]->outArrayType = outArrayType;
        flipIn                      = OB_USER_OUT;
        flipOut                     = OB_TEMP;
        childNodes[0]->TraverseTreeAssignBuffersLogicA(state, flipIn, flipOut, obOutBuf);

        // T
        childNodes[1]->SetInputBuffer(state);
        childNodes[1]->obOut        = OB_TEMP;
        childNodes[1]->inArrayType  = childNodes[0]->outArrayType;
        childNodes[1]->outArrayType = rocfft_array_type_complex_interleaved;

        // R: c2c
        childNodes[2]->inArrayType  = rocfft_array_type_complex_interleaved;
        childNodes[2]->outArrayType = rocfft_array_type_complex_interleaved;
        childNodes[2]->SetInputBuffer(state);
        childNodes[2]->obOut = OB_TEMP;
        flipIn               = OB_TEMP;
        flipOut              = obOutBuf;
        childNodes[2]->TraverseTreeAssignBuffersLogicA(state, flipIn, flipOut, obOutBuf);

        // T
        childNodes[3]->SetInputBuffer(state);
        childNodes[3]->obOut        = obOutBuf;
        childNodes[3]->inArrayType  = rocfft_array_type_complex_interleaved;
        childNodes[3]->outArrayType = outArrayType;

        // R: c2c
        childNodes[4]->SetInputBuffer(state);
        childNodes[4]->obOut = flipIn;
        childNodes[4]->TraverseTreeAssignBuffersLogicA(state, flipIn, flipOut, obOutBuf);
        childNodes[4]->inArrayType  = childNodes[3]->outArrayType;
        childNodes[4]->outArrayType = rocfft_array_type_complex_interleaved;

        // T
        childNodes[5]->inArrayType  = rocfft_array_type_complex_interleaved;
        childNodes[5]->outArrayType = outArrayType;
        childNodes[5]->SetInputBuffer(state);
        childNodes[5]->obOut = obOutBuf;

        obOut = childNodes[childNodes.size() - 1]->obOut;
    }
    else
    { // TRTR

        // NB: only c2r can fit into the output buffer for out-of-place transforms.

        // Transpose
        childNodes[0]->SetInputBuffer(state);
        childNodes[0]->obOut        = OB_TEMP;
        childNodes[0]->outArrayType = rocfft_array_type_complex_interleaved;

        // c2c
        childNodes[1]->SetInputBuffer(state);
        childNodes[1]->obOut        = OB_USER_IN;
        childNodes[1]->inArrayType  = rocfft_array_type_complex_interleaved;
        childNodes[1]->outArrayType = inArrayType;
        childNodes[1]->TraverseTreeAssignBuffersLogicA(state, flipIn, flipOut, obOutBuf);

        // Transpose
        childNodes[2]->SetInputBuffer(state);
        childNodes[2]->obOut        = OB_TEMP;
        childNodes[2]->inArrayType  = childNodes[1]->outArrayType;
        childNodes[2]->outArrayType = rocfft_array_type_complex_interleaved;

        // c2c
        childNodes[3]->SetInputBuffer(state);
        childNodes[3]->obOut        = OB_USER_IN;
        childNodes[3]->inArrayType  = rocfft_array_type_complex_interleaved;
        childNodes[3]->outArrayType = inArrayType;
        childNodes[3]->TraverseTreeAssignBuffersLogicA(state, flipIn, flipOut, obOutBuf);

        // Transpose
        childNodes[4]->SetInputBuffer(state);
        childNodes[4]->obOut        = OB_TEMP;
        childNodes[4]->inArrayType  = childNodes[3]->outArrayType;
        childNodes[4]->outArrayType = rocfft_array_type_complex_interleaved;

        // c2r
        childNodes[5]->SetInputBuffer(state);
        childNodes[5]->obOut        = obOutBuf;
        childNodes[5]->inArrayType  = rocfft_array_type_complex_interleaved;
        childNodes[5]->outArrayType = outArrayType;
        childNodes[5]->TraverseTreeAssignBuffersLogicA(state, flipIn, flipOut, obOutBuf);

        obOut = childNodes[childNodes.size() - 1]->obOut;
    }

#if 0
    rocfft_cout << PrintScheme(scheme) << std::endl;
    for(int i = 0; i < childNodes.size(); ++i)
    {
        rocfft_cout << i << ": " << PrintScheme(childNodes[i]->scheme) << " : "
                  << PrintOperatingBuffer(childNodes[i]->obIn) << " -> "
                  << PrintOperatingBuffer(childNodes[i]->obOut) << std::endl;
    }
#endif
}

void TreeNode::assign_buffers_CS_BLUESTEIN(TraverseState&   state,
                                           OperatingBuffer& flipIn,
                                           OperatingBuffer& flipOut,
                                           OperatingBuffer& obOutBuf)
{
    assert(childNodes.size() == 7);

    OperatingBuffer savFlipIn  = flipIn;
    OperatingBuffer savFlipOut = flipOut;
    OperatingBuffer savOutBuf  = obOutBuf;

    flipIn   = OB_TEMP_BLUESTEIN;
    flipOut  = OB_TEMP;
    obOutBuf = OB_TEMP_BLUESTEIN;

    // CS_KERNEL_CHIRP effectively takes no inputs and does not
    // connect to the previous kernel in the chain, so don't assign
    // obIn using SetInputBuffer.
    assert(childNodes[0]->scheme == CS_KERNEL_CHIRP);
    childNodes[0]->obIn  = OB_TEMP_BLUESTEIN;
    childNodes[0]->obOut = OB_TEMP_BLUESTEIN;

    assert(childNodes[1]->scheme == CS_KERNEL_PAD_MUL);
    childNodes[1]->SetInputBuffer(state);
    childNodes[1]->obOut = OB_TEMP_BLUESTEIN;

    childNodes[2]->SetInputBuffer(state);
    childNodes[2]->obOut = OB_TEMP_BLUESTEIN;
    childNodes[2]->TraverseTreeAssignBuffersLogicA(state, flipIn, flipOut, obOutBuf);

    childNodes[3]->SetInputBuffer(state);
    childNodes[3]->obOut = OB_TEMP_BLUESTEIN;
    childNodes[3]->TraverseTreeAssignBuffersLogicA(state, flipIn, flipOut, obOutBuf);

    assert(childNodes[4]->scheme == CS_KERNEL_FFT_MUL);
    childNodes[4]->SetInputBuffer(state);
    childNodes[4]->obOut = OB_TEMP_BLUESTEIN;

    childNodes[5]->SetInputBuffer(state);
    childNodes[5]->obOut = OB_TEMP_BLUESTEIN;
    childNodes[5]->TraverseTreeAssignBuffersLogicA(state, flipIn, flipOut, obOutBuf);

    assert(childNodes[6]->scheme == CS_KERNEL_RES_MUL);
    childNodes[6]->SetInputBuffer(state);
    childNodes[6]->obOut = (parent == nullptr) ? OB_USER_OUT : obOut;

    obOut = childNodes[6]->obOut;

    flipIn   = savFlipIn;
    flipOut  = savFlipOut;
    obOutBuf = savOutBuf;
}

void TreeNode::assign_buffers_CS_L1D_TRTRT(TraverseState&   state,
                                           OperatingBuffer& flipIn,
                                           OperatingBuffer& flipOut,
                                           OperatingBuffer& obOutBuf)
{
    childNodes[0]->SetInputBuffer(state);
    childNodes[0]->obOut = flipOut;

    std::swap(flipIn, flipOut);

    childNodes[1]->SetInputBuffer(state);
    if(childNodes[1]->childNodes.size())
    {
        childNodes[1]->TraverseTreeAssignBuffersLogicA(state, flipIn, flipOut, obOutBuf);

        size_t cs            = childNodes[1]->childNodes.size();
        childNodes[1]->obOut = childNodes[1]->childNodes[cs - 1]->obOut;
    }
    else
    {
        childNodes[1]->obOut = obOutBuf;

        if(flipIn != obOutBuf)
        {
            std::swap(flipIn, flipOut);
        }
    }

    if(obOut == OB_UNINIT)
    {
        if(flipIn == OB_TEMP)
        {
            childNodes[2]->SetInputBuffer(state);
            childNodes[2]->obOut = obOutBuf;

            childNodes[3]->SetInputBuffer(state);
            childNodes[3]->obOut = OB_TEMP;

            childNodes[4]->SetInputBuffer(state);
            childNodes[4]->obOut = obOutBuf;
        }
        else
        {
            childNodes[2]->SetInputBuffer(state);
            childNodes[2]->obOut = OB_TEMP;

            childNodes[3]->SetInputBuffer(state);
            childNodes[3]->obOut = OB_TEMP;

            childNodes[4]->SetInputBuffer(state);
            childNodes[4]->obOut = obOutBuf;
        }

        obOut = childNodes[4]->obOut;
    }
    else
    {
        assert(obIn == obOut);

        if(obOut == obOutBuf)
        {
            if(childNodes[1]->obOut == OB_TEMP)
            {
                childNodes[2]->SetInputBuffer(state);
                childNodes[2]->obOut = obOutBuf;

                childNodes[3]->SetInputBuffer(state);
                childNodes[3]->obOut = OB_TEMP;

                childNodes[4]->SetInputBuffer(state);
                childNodes[4]->obOut = obOutBuf;
            }
            else
            {
                childNodes[2]->SetInputBuffer(state);
                childNodes[2]->obOut = OB_TEMP;

                childNodes[3]->SetInputBuffer(state);
                childNodes[3]->obOut = OB_TEMP;

                childNodes[4]->SetInputBuffer(state);
                childNodes[4]->obOut = obOutBuf;
            }
        }
        else
        {
            if(childNodes[1]->obOut == OB_TEMP)
            {
                childNodes[2]->SetInputBuffer(state);
                childNodes[2]->obOut = obOutBuf;

                childNodes[3]->SetInputBuffer(state);
                childNodes[3]->obOut = obOutBuf;

                childNodes[4]->SetInputBuffer(state);
                childNodes[4]->obOut = OB_TEMP;
            }
            else
            {
                childNodes[2]->SetInputBuffer(state);
                childNodes[2]->obOut = OB_TEMP;

                childNodes[3]->SetInputBuffer(state);
                childNodes[3]->obOut = obOutBuf;

                childNodes[4]->SetInputBuffer(state);
                childNodes[4]->obOut = OB_TEMP;
            }
        }
    }
}

void TreeNode::assign_buffers_CS_L1D_CC(TraverseState&   state,
                                        OperatingBuffer& flipIn,
                                        OperatingBuffer& flipOut,
                                        OperatingBuffer& obOutBuf)
{
    if(obOut == OB_UNINIT)
    {
        if(parent == nullptr)
        {
            childNodes[0]->SetInputBuffer(state);
            childNodes[0]->obOut = OB_TEMP;

            childNodes[1]->SetInputBuffer(state);
            childNodes[1]->obOut = obOutBuf;
        }
        else
        {

            childNodes[0]->SetInputBuffer(state);
            childNodes[0]->obOut = flipOut;

            childNodes[1]->SetInputBuffer(state);
            childNodes[1]->obOut = flipIn;
        }

        obOut = childNodes[1]->obOut;
    }
    else
    {
        childNodes[0]->SetInputBuffer(state);
        childNodes[0]->obOut = flipOut;

        childNodes[1]->SetInputBuffer(state);
        childNodes[1]->obOut = obOut;
    }
}

void TreeNode::assign_buffers_CS_L1D_CRT(TraverseState&   state,
                                         OperatingBuffer& flipIn,
                                         OperatingBuffer& flipOut,
                                         OperatingBuffer& obOutBuf)
{
    if(obOut == OB_UNINIT)
    {
        if(parent == nullptr)
        {
            childNodes[0]->SetInputBuffer(state);
            childNodes[0]->obOut = OB_TEMP;

            childNodes[1]->SetInputBuffer(state);
            childNodes[1]->obOut = OB_TEMP;

            childNodes[2]->SetInputBuffer(state);
            childNodes[2]->obOut = obOutBuf;
        }
        else
        {
            childNodes[0]->SetInputBuffer(state);
            childNodes[0]->obOut = flipOut;

            childNodes[1]->SetInputBuffer(state);
            childNodes[1]->obOut = flipOut;

            childNodes[2]->SetInputBuffer(state);
            childNodes[2]->obOut = flipIn;
        }

        obOut = childNodes[2]->obOut;
    }
    else
    {
        childNodes[0]->SetInputBuffer(state);
        childNodes[0]->obOut = flipOut;

        childNodes[1]->SetInputBuffer(state);
        childNodes[1]->obOut = flipOut;

        childNodes[2]->SetInputBuffer(state);
        childNodes[2]->obOut = flipIn;
    }
}

void TreeNode::assign_buffers_CS_RTRT(TraverseState&   state,
                                      OperatingBuffer& flipIn,
                                      OperatingBuffer& flipOut,
                                      OperatingBuffer& obOutBuf)
{
    if(parent == nullptr)
    {
        obOut = OB_USER_OUT;
    }

    // Copy the flip buffers, which are swapped by recursive calls.
    auto flipIn0  = flipIn;
    auto flipOut0 = flipOut;

    // Transform:
    childNodes[0]->SetInputBuffer(state);
    childNodes[0]->obOut = flipIn;
    childNodes[0]->TraverseTreeAssignBuffersLogicA(state, flipIn, flipOut, obOutBuf);

    // Transpose:
    childNodes[1]->SetInputBuffer(state);
    childNodes[1]->obOut = flipOut0;

    // Stockham:
    childNodes[2]->SetInputBuffer(state);
    childNodes[2]->obOut = flipOut0;
    childNodes[2]->TraverseTreeAssignBuffersLogicA(state, flipOut0, flipIn0, obOutBuf);

    // Transpose:
    childNodes[3]->SetInputBuffer(state);
    childNodes[3]->obOut = obOut;

    // Transposes must be out-of-place:
    assert(childNodes[1]->obIn != childNodes[1]->obOut);
    assert(childNodes[3]->obIn != childNodes[3]->obOut);
}

void TreeNode::assign_buffers_CS_RC(TraverseState&   state,
                                    OperatingBuffer& flipIn,
                                    OperatingBuffer& flipOut,
                                    OperatingBuffer& obOutBuf)
{
    if(obOut == OB_UNINIT)
    {
        if(parent == nullptr)
        {
            childNodes[0]->SetInputBuffer(state);
            childNodes[0]->obOut = OB_TEMP;

<<<<<<< HEAD
<<<<<<< HEAD
            childNodes[1]->SetInputBuffer(state);
=======
=======
>>>>>>> 4fc8c661
            childNodes[0]->TraverseTreeAssignBuffersLogicA(flipOut, flipIn, obOutBuf);

            childNodes[1]->obIn  = OB_TEMP;
>>>>>>> support more cases for 2d with 2 kernels
            childNodes[1]->obOut = obOutBuf;
        }
        else
        {
<<<<<<< HEAD
<<<<<<< HEAD

            childNodes[0]->SetInputBuffer(state);
            childNodes[0]->obOut = flipOut;

            childNodes[1]->SetInputBuffer(state);
=======
=======
>>>>>>> 4fc8c661
            childNodes[0]->obIn  = flipIn;
            childNodes[0]->obOut = flipOut;

            childNodes[0]->TraverseTreeAssignBuffersLogicA(flipOut, flipIn, obOutBuf);

            childNodes[1]->obIn  = flipOut;
>>>>>>> support more cases for 2d with 2 kernels
            childNodes[1]->obOut = flipIn;
        }

        obOut = childNodes[1]->obOut;
    }
    else
    {
        childNodes[0]->SetInputBuffer(state);
        childNodes[0]->obOut = flipOut;

        childNodes[1]->SetInputBuffer(state);
        childNodes[1]->obOut = obOut;
    }
}

///////////////////////////////////////////////////////////////////////////////
/// Set placement variable and in/out array types, if not already set.
void TreeNode::TraverseTreeAssignPlacementsLogicA(const rocfft_array_type rootIn,
                                                  const rocfft_array_type rootOut)
{
    if(parent != nullptr)
    {
        placement = (obIn == obOut) ? rocfft_placement_inplace : rocfft_placement_notinplace;
        // if (this->scheme == CS_KERNEL_TRANSPOSE)
        // {
        //     rocfft_cout << " obIn " << obIn << ", obOut " << obOut << " rootIn " << rootIn
        //               << ", rootOut " << rootOut << " inArrayType " << inArrayType
        //               << ", outArrayType " << outArrayType << std::endl;
        // }

        if(inArrayType == rocfft_array_type_unset)
        {
            switch(obIn)
            {
            case OB_USER_IN:
                // NB:
                // There are some cases that 2D/3D even length r2c with
                // child node ***BLOCK_CC. The child node can not detect
                // the correct array type from its direct parent, which
                // has to get the info from root node.
                // On the other hand, some cases that 1D even length r2c
                // with children should use the array type from the parent
                // instead of root node.
                inArrayType = (rootIn == rocfft_array_type_complex_planar
                               || rootIn == rocfft_array_type_hermitian_planar)
                                  ? rootIn
                                  : parent->inArrayType;
                break;
            case OB_USER_OUT:
                inArrayType = (rootOut == rocfft_array_type_complex_planar
                               || rootOut == rocfft_array_type_hermitian_planar)
                                  ? rootOut
                                  : parent->outArrayType;
                break;
            case OB_TEMP:
                inArrayType = rocfft_array_type_complex_interleaved;
                break;
            case OB_TEMP_CMPLX_FOR_REAL:
                inArrayType = rocfft_array_type_complex_interleaved;
                break;
            case OB_TEMP_BLUESTEIN:
                inArrayType = rocfft_array_type_complex_interleaved;
                if(parent->iOffset != 0)
                    iOffset = parent->iOffset;
                break;
            default:
                inArrayType = rocfft_array_type_complex_interleaved;
            }
        }

        if(outArrayType == rocfft_array_type_unset)
        {
            switch(obOut)
            {
            case OB_USER_IN:
                outArrayType = (rootIn == rocfft_array_type_complex_planar
                                || rootIn == rocfft_array_type_hermitian_planar)
                                   ? rootIn
                                   : parent->inArrayType;
                break;
            case OB_USER_OUT:
                outArrayType = (rootOut == rocfft_array_type_complex_planar
                                || rootOut == rocfft_array_type_hermitian_planar)
                                   ? rootOut
                                   : parent->outArrayType;
                break;
            case OB_TEMP:
                outArrayType = rocfft_array_type_complex_interleaved;
                break;
            case OB_TEMP_CMPLX_FOR_REAL:
                outArrayType = rocfft_array_type_complex_interleaved;
                break;
            case OB_TEMP_BLUESTEIN:
                outArrayType = rocfft_array_type_complex_interleaved;
                if(parent->oOffset != 0)
                    oOffset = parent->oOffset;
                break;
            default:
                outArrayType = rocfft_array_type_complex_interleaved;
            }
        }
    }

    for(auto children_p = childNodes.begin(); children_p != childNodes.end(); children_p++)
    {
        (*children_p)->TraverseTreeAssignPlacementsLogicA(rootIn, rootOut);
    }
}

///////////////////////////////////////////////////////////////////////////////
/// Set strides and distances

void TreeNode::TraverseTreeAssignParamsLogicA()
{
#if 0
    // Debug output information
    auto        here = this;
    auto        up   = parent;
    std::string tabs;
    while(up != nullptr && here != up)
    {
        here = up;
        up   = parent->parent;
        tabs += "\t";
    }
    rocfft_cout << tabs << "TraverseTreeAssignParamsLogicA: " << PrintScheme(scheme) << std::endl;
    rocfft_cout << tabs << "\tlength:";
    for(auto i : length)
        rocfft_cout << i << " ";
    rocfft_cout << std::endl;
    rocfft_cout << tabs << "\tistride:";
    for(auto i : inStride)
        rocfft_cout << i << " ";
    rocfft_cout << std::endl;
    rocfft_cout << tabs << "\tostride:";
    for(auto i : outStride)
        rocfft_cout << i << " ";
    rocfft_cout << std::endl;
#endif

    assert(length.size() == inStride.size());
    assert(length.size() == outStride.size());

    switch(scheme)
    {
    case CS_REAL_TRANSFORM_USING_CMPLX:
        assign_params_CS_REAL_TRANSFORM_USING_CMPLX();
        break;
    case CS_REAL_TRANSFORM_EVEN:
        assign_params_CS_REAL_TRANSFORM_EVEN();
        break;
    case CS_REAL_2D_EVEN:
        assign_params_CS_REAL_2D_EVEN();
        break;
    case CS_REAL_3D_EVEN:
        assign_params_CS_REAL_3D_EVEN();
        break;
    case CS_BLUESTEIN:
        assign_params_CS_BLUESTEIN();
        break;
    case CS_L1D_TRTRT:
        assign_params_CS_L1D_TRTRT();
        break;
    case CS_L1D_CC:
        assign_params_CS_L1D_CC();
        break;
    case CS_L1D_CRT:
        assign_params_CS_L1D_CRT();
        break;
    case CS_2D_RTRT:
        assign_params_CS_2D_RTRT();
        break;
    case CS_2D_RC:
    case CS_2D_STRAIGHT:
        assign_params_CS_2D_RC_STRAIGHT();
        break;
    case CS_3D_RTRT:
        assign_params_CS_3D_RTRT();
        break;
    case CS_3D_RC:
    case CS_3D_STRAIGHT:
        assign_params_CS_3D_RC_STRAIGHT();
        break;
    default:
        return;
    }
}

void TreeNode::assign_params_CS_REAL_TRANSFORM_USING_CMPLX()
{
    assert(childNodes.size() == 3);
    auto copyHeadPlan = childNodes[0];
    auto fftPlan      = childNodes[1];
    auto copyTailPlan = childNodes[2];

    copyHeadPlan->inStride = inStride;
    copyHeadPlan->iDist    = iDist;

    copyHeadPlan->outStride.push_back(1);
    copyHeadPlan->oDist = copyHeadPlan->length[0];
    for(size_t index = 1; index < length.size(); index++)
    {
        copyHeadPlan->outStride.push_back(copyHeadPlan->oDist);
        copyHeadPlan->oDist *= length[index];
    }

    fftPlan->inStride  = copyHeadPlan->outStride;
    fftPlan->iDist     = copyHeadPlan->oDist;
    fftPlan->outStride = fftPlan->inStride;
    fftPlan->oDist     = fftPlan->iDist;

    fftPlan->TraverseTreeAssignParamsLogicA();

    copyTailPlan->inStride = fftPlan->outStride;
    copyTailPlan->iDist    = fftPlan->oDist;

    copyTailPlan->outStride = outStride;
    copyTailPlan->oDist     = oDist;
}

void TreeNode::assign_params_CS_REAL_TRANSFORM_EVEN()
{
    assert(childNodes.size() == 2);

    if(direction == -1)
    {
        // forward transform, r2c

        // iDist is in reals, subplan->iDist is in complexes

        TreeNode* fftPlan = childNodes[0];
        fftPlan->inStride = inStride;
        for(int i = 1; i < fftPlan->inStride.size(); ++i)
        {
            fftPlan->inStride[i] /= 2;
        }
        fftPlan->iDist     = iDist / 2;
        fftPlan->outStride = inStride;
        for(int i = 1; i < fftPlan->outStride.size(); ++i)
        {
            fftPlan->outStride[i] /= 2;
        }
        fftPlan->oDist = iDist / 2;
        fftPlan->TraverseTreeAssignParamsLogicA();
        assert(fftPlan->length.size() == fftPlan->inStride.size());
        assert(fftPlan->length.size() == fftPlan->outStride.size());

        TreeNode* postPlan = childNodes[1];
        assert(postPlan->scheme == CS_KERNEL_R_TO_CMPLX);
        postPlan->inStride = inStride;
        for(int i = 1; i < postPlan->inStride.size(); ++i)
        {
            postPlan->inStride[i] /= 2;
        }
        postPlan->iDist     = iDist / 2;
        postPlan->outStride = outStride;
        postPlan->oDist     = oDist;

        assert(postPlan->length.size() == postPlan->inStride.size());
        assert(postPlan->length.size() == postPlan->outStride.size());
    }
    else
    {
        // backward transform, c2r

        // oDist is in reals, subplan->oDist is in complexes

        TreeNode* prePlan = childNodes[0];
        assert(prePlan->scheme == CS_KERNEL_CMPLX_TO_R);

        prePlan->iDist = iDist;
        prePlan->oDist = oDist / 2;

        // Strides are actually distances for multimensional transforms.
        // Only the first value is used, but we require dimension values.
        prePlan->inStride  = inStride;
        prePlan->outStride = outStride;
        // Strides are in complex types
        for(int i = 1; i < prePlan->outStride.size(); ++i)
        {
            //prePlan->inStride[i] /= 2;
            prePlan->outStride[i] /= 2;
        }

        TreeNode* fftPlan = childNodes[1];
        // Transform the strides from real to complex.

        fftPlan->inStride  = outStride;
        fftPlan->iDist     = oDist / 2;
        fftPlan->outStride = outStride;
        fftPlan->oDist     = fftPlan->iDist;
        // The strides must be translated from real to complex.
        for(int i = 1; i < fftPlan->inStride.size(); ++i)
        {
            fftPlan->inStride[i] /= 2;
            fftPlan->outStride[i] /= 2;
        }

        fftPlan->TraverseTreeAssignParamsLogicA();
        assert(fftPlan->length.size() == fftPlan->inStride.size());
        assert(fftPlan->length.size() == fftPlan->outStride.size());

        assert(prePlan->length.size() == prePlan->inStride.size());
        assert(prePlan->length.size() == prePlan->outStride.size());
    }
}

void TreeNode::assign_params_CS_L1D_CC()
{
    TreeNode* col2colPlan = childNodes[0];
    TreeNode* row2colPlan = childNodes[1];

    if((obOut == OB_USER_OUT) || (obOut == OB_TEMP_CMPLX_FOR_REAL))
    {
        // B -> T
        col2colPlan->inStride.push_back(inStride[0] * col2colPlan->length[1]);
        col2colPlan->inStride.push_back(inStride[0]);
        col2colPlan->iDist = iDist;

        col2colPlan->outStride.push_back(col2colPlan->length[1]);
        col2colPlan->outStride.push_back(1);
        col2colPlan->oDist = length[0];

        for(size_t index = 1; index < length.size(); index++)
        {
            col2colPlan->inStride.push_back(inStride[index]);
            col2colPlan->outStride.push_back(col2colPlan->oDist);
            col2colPlan->oDist *= length[index];
        }

        // T -> B
        row2colPlan->inStride.push_back(1);
        row2colPlan->inStride.push_back(row2colPlan->length[0]);
        row2colPlan->iDist = length[0];

        row2colPlan->outStride.push_back(outStride[0] * row2colPlan->length[1]);
        row2colPlan->outStride.push_back(outStride[0]);
        row2colPlan->oDist = oDist;

        for(size_t index = 1; index < length.size(); index++)
        {
            row2colPlan->inStride.push_back(row2colPlan->iDist);
            row2colPlan->iDist *= length[index];
            row2colPlan->outStride.push_back(outStride[index]);
        }
    }
    else
    {
        // here we don't have B info right away, we get it through its parent

        // TODO: what is this assert for?
        assert(parent->obOut == OB_USER_IN || parent->obOut == OB_USER_OUT
               || parent->obOut == OB_TEMP_CMPLX_FOR_REAL
               || parent->scheme == CS_REAL_TRANSFORM_EVEN);

        // T-> B
        col2colPlan->inStride.push_back(inStride[0] * col2colPlan->length[1]);
        col2colPlan->inStride.push_back(inStride[0]);
        col2colPlan->iDist = iDist;

        for(size_t index = 1; index < length.size(); index++)
            col2colPlan->inStride.push_back(inStride[index]);

        if(parent->scheme == CS_L1D_TRTRT)
        {
            col2colPlan->outStride.push_back(parent->outStride[0] * col2colPlan->length[1]);
            col2colPlan->outStride.push_back(parent->outStride[0]);
            col2colPlan->outStride.push_back(parent->outStride[0] * col2colPlan->length[1]
                                             * col2colPlan->length[0]);
            col2colPlan->oDist = parent->oDist;

            for(size_t index = 1; index < parent->length.size(); index++)
                col2colPlan->outStride.push_back(parent->outStride[index]);
        }
        else
        {
            // we dont have B info here, need to assume packed data and descended
            // from 2D/3D
            assert(parent->outStride[0] == 1);

            col2colPlan->outStride.push_back(col2colPlan->length[1]);
            col2colPlan->outStride.push_back(1);
            col2colPlan->oDist = col2colPlan->length[1] * col2colPlan->length[0];

            for(size_t index = 1; index < length.size(); index++)
            {
                col2colPlan->outStride.push_back(col2colPlan->oDist);
                col2colPlan->oDist *= length[index];
            }
        }

        // B -> T
        if(parent->scheme == CS_L1D_TRTRT)
        {
            row2colPlan->inStride.push_back(parent->outStride[0]);
            row2colPlan->inStride.push_back(parent->outStride[0] * row2colPlan->length[0]);
            row2colPlan->inStride.push_back(parent->outStride[0] * row2colPlan->length[0]
                                            * row2colPlan->length[1]);
            row2colPlan->iDist = parent->oDist;

            for(size_t index = 1; index < parent->length.size(); index++)
                row2colPlan->inStride.push_back(parent->outStride[index]);
        }
        else
        {
            // we dont have B info here, need to assume packed data and descended
            // from 2D/3D
            row2colPlan->inStride.push_back(1);
            row2colPlan->inStride.push_back(row2colPlan->length[0]);
            row2colPlan->iDist = row2colPlan->length[0] * row2colPlan->length[1];

            for(size_t index = 1; index < length.size(); index++)
            {
                row2colPlan->inStride.push_back(row2colPlan->iDist);
                row2colPlan->iDist *= length[index];
            }
        }

        row2colPlan->outStride.push_back(outStride[0] * row2colPlan->length[1]);
        row2colPlan->outStride.push_back(outStride[0]);
        row2colPlan->oDist = oDist;

        for(size_t index = 1; index < length.size(); index++)
            row2colPlan->outStride.push_back(outStride[index]);
    }
}

void TreeNode::assign_params_CS_L1D_CRT()
{
    TreeNode* col2colPlan = childNodes[0];
    TreeNode* row2rowPlan = childNodes[1];
    TreeNode* transPlan   = childNodes[2];

    if(parent != NULL)
        assert(obIn == obOut);

    if((obOut == OB_USER_OUT) || (obOut == OB_TEMP_CMPLX_FOR_REAL))
    {
        // B -> T
        col2colPlan->inStride.push_back(inStride[0] * col2colPlan->length[1]);
        col2colPlan->inStride.push_back(inStride[0]);
        col2colPlan->iDist = iDist;

        col2colPlan->outStride.push_back(col2colPlan->length[1]);
        col2colPlan->outStride.push_back(1);
        col2colPlan->oDist = length[0];

        for(size_t index = 1; index < length.size(); index++)
        {
            col2colPlan->inStride.push_back(inStride[index]);
            col2colPlan->outStride.push_back(col2colPlan->oDist);
            col2colPlan->oDist *= length[index];
        }

        // T -> T
        row2rowPlan->inStride.push_back(1);
        row2rowPlan->inStride.push_back(row2rowPlan->length[0]);
        row2rowPlan->iDist = length[0];

        for(size_t index = 1; index < length.size(); index++)
        {
            row2rowPlan->inStride.push_back(row2rowPlan->iDist);
            row2rowPlan->iDist *= length[index];
        }

        row2rowPlan->outStride = row2rowPlan->inStride;
        row2rowPlan->oDist     = row2rowPlan->iDist;

        // T -> B
        transPlan->inStride = row2rowPlan->outStride;
        transPlan->iDist    = row2rowPlan->oDist;

        transPlan->outStride.push_back(outStride[0]);
        transPlan->outStride.push_back(outStride[0] * (transPlan->length[1]));
        transPlan->oDist = oDist;

        for(size_t index = 1; index < length.size(); index++)
            transPlan->outStride.push_back(outStride[index]);
    }
    else
    {
        // T -> B
        col2colPlan->inStride.push_back(inStride[0] * col2colPlan->length[1]);
        col2colPlan->inStride.push_back(inStride[0]);
        col2colPlan->iDist = iDist;

        for(size_t index = 1; index < length.size(); index++)
            col2colPlan->inStride.push_back(inStride[index]);

        if(parent->scheme == CS_L1D_TRTRT)
        {
            col2colPlan->outStride.push_back(parent->outStride[0] * col2colPlan->length[1]);
            col2colPlan->outStride.push_back(parent->outStride[0]);
            col2colPlan->outStride.push_back(parent->outStride[0] * col2colPlan->length[1]
                                             * col2colPlan->length[0]);
            col2colPlan->oDist = parent->oDist;

            for(size_t index = 1; index < parent->length.size(); index++)
                col2colPlan->outStride.push_back(parent->outStride[index]);
        }
        else
        {
            // we dont have B info here, need to assume packed data and descended
            // from 2D/3D
            assert(parent->outStride[0] == 1);
            for(size_t index = 1; index < parent->length.size(); index++)
                assert(parent->outStride[index]
                       == (parent->outStride[index - 1] * parent->length[index - 1]));

            col2colPlan->outStride.push_back(col2colPlan->length[1]);
            col2colPlan->outStride.push_back(1);
            col2colPlan->oDist = col2colPlan->length[1] * col2colPlan->length[0];

            for(size_t index = 1; index < length.size(); index++)
            {
                col2colPlan->outStride.push_back(col2colPlan->oDist);
                col2colPlan->oDist *= length[index];
            }
        }

        // B -> B
        if(parent->scheme == CS_L1D_TRTRT)
        {
            row2rowPlan->inStride.push_back(parent->outStride[0]);
            row2rowPlan->inStride.push_back(parent->outStride[0] * row2rowPlan->length[0]);
            row2rowPlan->inStride.push_back(parent->outStride[0] * row2rowPlan->length[0]
                                            * row2rowPlan->length[1]);
            row2rowPlan->iDist = parent->oDist;

            for(size_t index = 1; index < parent->length.size(); index++)
                row2rowPlan->inStride.push_back(parent->outStride[index]);
        }
        else
        {
            // we dont have B info here, need to assume packed data and descended
            // from 2D/3D
            row2rowPlan->inStride.push_back(1);
            row2rowPlan->inStride.push_back(row2rowPlan->length[0]);
            row2rowPlan->iDist = row2rowPlan->length[0] * row2rowPlan->length[1];

            for(size_t index = 1; index < length.size(); index++)
            {
                row2rowPlan->inStride.push_back(row2rowPlan->iDist);
                row2rowPlan->iDist *= length[index];
            }
        }

        row2rowPlan->outStride = row2rowPlan->inStride;
        row2rowPlan->oDist     = row2rowPlan->iDist;

        // B -> T
        transPlan->inStride = row2rowPlan->outStride;
        transPlan->iDist    = row2rowPlan->oDist;

        transPlan->outStride.push_back(outStride[0]);
        transPlan->outStride.push_back(outStride[0] * transPlan->length[1]);
        transPlan->oDist = oDist;

        for(size_t index = 1; index < length.size(); index++)
            transPlan->outStride.push_back(outStride[index]);
    }
}

void TreeNode::assign_params_CS_BLUESTEIN()
{
    TreeNode* chirpPlan  = childNodes[0];
    TreeNode* padmulPlan = childNodes[1];
    TreeNode* fftiPlan   = childNodes[2];
    TreeNode* fftcPlan   = childNodes[3];
    TreeNode* fftmulPlan = childNodes[4];
    TreeNode* fftrPlan   = childNodes[5];
    TreeNode* resmulPlan = childNodes[6];

    chirpPlan->inStride.push_back(1);
    chirpPlan->iDist = chirpPlan->lengthBlue;
    chirpPlan->outStride.push_back(1);
    chirpPlan->oDist = chirpPlan->lengthBlue;

    padmulPlan->inStride = inStride;
    padmulPlan->iDist    = iDist;

    padmulPlan->outStride.push_back(1);
    padmulPlan->oDist = padmulPlan->lengthBlue;
    for(size_t index = 1; index < length.size(); index++)
    {
        padmulPlan->outStride.push_back(padmulPlan->oDist);
        padmulPlan->oDist *= length[index];
    }

    fftiPlan->inStride  = padmulPlan->outStride;
    fftiPlan->iDist     = padmulPlan->oDist;
    fftiPlan->outStride = fftiPlan->inStride;
    fftiPlan->oDist     = fftiPlan->iDist;

    fftiPlan->TraverseTreeAssignParamsLogicA();

    fftcPlan->inStride  = chirpPlan->outStride;
    fftcPlan->iDist     = chirpPlan->oDist;
    fftcPlan->outStride = fftcPlan->inStride;
    fftcPlan->oDist     = fftcPlan->iDist;

    fftcPlan->TraverseTreeAssignParamsLogicA();

    fftmulPlan->inStride  = fftiPlan->outStride;
    fftmulPlan->iDist     = fftiPlan->oDist;
    fftmulPlan->outStride = fftmulPlan->inStride;
    fftmulPlan->oDist     = fftmulPlan->iDist;

    fftrPlan->inStride  = fftmulPlan->outStride;
    fftrPlan->iDist     = fftmulPlan->oDist;
    fftrPlan->outStride = fftrPlan->inStride;
    fftrPlan->oDist     = fftrPlan->iDist;

    fftrPlan->TraverseTreeAssignParamsLogicA();

    resmulPlan->inStride  = fftrPlan->outStride;
    resmulPlan->iDist     = fftrPlan->oDist;
    resmulPlan->outStride = outStride;
    resmulPlan->oDist     = oDist;
}

void TreeNode::assign_params_CS_L1D_TRTRT()
{
    const size_t biggerDim  = std::max(childNodes[0]->length[0], childNodes[0]->length[1]);
    const size_t smallerDim = std::min(childNodes[0]->length[0], childNodes[0]->length[1]);
    const size_t padding
        = ((smallerDim % 64 == 0) || (biggerDim % 64 == 0)) && (biggerDim >= 512) ? 64 : 0;

    TreeNode* trans1Plan = childNodes[0];
    TreeNode* row1Plan   = childNodes[1];
    TreeNode* trans2Plan = childNodes[2];
    TreeNode* row2Plan   = childNodes[3];
    TreeNode* trans3Plan = childNodes[4];

    trans1Plan->inStride.push_back(inStride[0]);
    trans1Plan->inStride.push_back(trans1Plan->length[0]);
    trans1Plan->iDist = iDist;
    for(size_t index = 1; index < length.size(); index++)
        trans1Plan->inStride.push_back(inStride[index]);

    if(trans1Plan->obOut == OB_TEMP)
    {
        trans1Plan->outStride.push_back(1);
        trans1Plan->outStride.push_back(trans1Plan->length[1] + padding);
        trans1Plan->oDist = trans1Plan->length[0] * trans1Plan->outStride[1];

        for(size_t index = 1; index < length.size(); index++)
        {
            trans1Plan->outStride.push_back(trans1Plan->oDist);
            trans1Plan->oDist *= length[index];
        }
    }
    else
    {
        trans1Plan->transTileDir = TTD_IP_VER;

        if(parent->scheme == CS_L1D_TRTRT)
        {
            trans1Plan->outStride.push_back(outStride[0]);
            trans1Plan->outStride.push_back(outStride[0] * (trans1Plan->length[1]));
            trans1Plan->oDist = oDist;

            for(size_t index = 1; index < length.size(); index++)
                trans1Plan->outStride.push_back(outStride[index]);
        }
        else
        {
            // we dont have B info here, need to assume packed data and descended
            // from 2D/3D
            assert((parent->obOut == OB_USER_OUT) || (parent->obOut == OB_TEMP_CMPLX_FOR_REAL));

            assert(parent->outStride[0] == 1);
            for(size_t index = 1; index < parent->length.size(); index++)
                assert(parent->outStride[index]
                       == (parent->outStride[index - 1] * parent->length[index - 1]));

            trans1Plan->outStride.push_back(1);
            trans1Plan->outStride.push_back(trans1Plan->length[1]);
            trans1Plan->oDist = trans1Plan->length[0] * trans1Plan->length[1];

            for(size_t index = 1; index < length.size(); index++)
            {
                trans1Plan->outStride.push_back(trans1Plan->oDist);
                trans1Plan->oDist *= length[index];
            }
        }
    }

    row1Plan->inStride = trans1Plan->outStride;
    row1Plan->iDist    = trans1Plan->oDist;

    if(row1Plan->placement == rocfft_placement_inplace)
    {
        row1Plan->outStride = row1Plan->inStride;
        row1Plan->oDist     = row1Plan->iDist;
    }
    else
    {
        // TODO: add documentation for assert.
        assert((row1Plan->obOut == OB_USER_IN) || (row1Plan->obOut == OB_USER_OUT)
               || (row1Plan->obOut == OB_TEMP_CMPLX_FOR_REAL)
               || (row1Plan->obOut == OB_TEMP_BLUESTEIN));

        row1Plan->outStride.push_back(outStride[0]);
        row1Plan->outStride.push_back(outStride[0] * row1Plan->length[0]);
        row1Plan->oDist = oDist;

        for(size_t index = 1; index < length.size(); index++)
            row1Plan->outStride.push_back(outStride[index]);
    }

    row1Plan->TraverseTreeAssignParamsLogicA();

    trans2Plan->inStride = row1Plan->outStride;
    trans2Plan->iDist    = row1Plan->oDist;

    if(trans2Plan->obOut == OB_TEMP)
    {
        trans2Plan->outStride.push_back(1);
        trans2Plan->outStride.push_back(trans2Plan->length[1] + padding);
        trans2Plan->oDist = trans2Plan->length[0] * trans2Plan->outStride[1];

        for(size_t index = 1; index < length.size(); index++)
        {
            trans2Plan->outStride.push_back(trans2Plan->oDist);
            trans2Plan->oDist *= length[index];
        }
    }
    else
    {
        trans2Plan->transTileDir = TTD_IP_VER;

        if((parent == NULL) || (parent && (parent->scheme == CS_L1D_TRTRT)))
        {
            trans2Plan->outStride.push_back(outStride[0]);
            trans2Plan->outStride.push_back(outStride[0] * (trans2Plan->length[1]));
            trans2Plan->oDist = oDist;

            for(size_t index = 1; index < length.size(); index++)
                trans2Plan->outStride.push_back(outStride[index]);
        }
        else
        {
            // we dont have B info here, need to assume packed data and descended
            // from 2D/3D
            trans2Plan->outStride.push_back(1);
            trans2Plan->outStride.push_back(trans2Plan->length[1]);
            trans2Plan->oDist = trans2Plan->length[0] * trans2Plan->length[1];

            for(size_t index = 1; index < length.size(); index++)
            {
                trans2Plan->outStride.push_back(trans2Plan->oDist);
                trans2Plan->oDist *= length[index];
            }
        }
    }

    row2Plan->inStride = trans2Plan->outStride;
    row2Plan->iDist    = trans2Plan->oDist;

    if(row2Plan->obIn == row2Plan->obOut)
    {
        row2Plan->outStride = row2Plan->inStride;
        row2Plan->oDist     = row2Plan->iDist;
    }
    else if(row2Plan->obOut == OB_TEMP)
    {
        row2Plan->outStride.push_back(1);
        row2Plan->outStride.push_back(row2Plan->length[0] + padding);
        row2Plan->oDist = row2Plan->length[1] * row2Plan->outStride[1];

        for(size_t index = 1; index < length.size(); index++)
        {
            row2Plan->outStride.push_back(row2Plan->oDist);
            row2Plan->oDist *= length[index];
        }
    }
    else
    {
        if((parent == NULL) || (parent && (parent->scheme == CS_L1D_TRTRT)))
        {
            row2Plan->outStride.push_back(outStride[0]);
            row2Plan->outStride.push_back(outStride[0] * (row2Plan->length[0]));
            row2Plan->oDist = oDist;

            for(size_t index = 1; index < length.size(); index++)
                row2Plan->outStride.push_back(outStride[index]);
        }
        else
        {
            // we dont have B info here, need to assume packed data and descended
            // from 2D/3D
            row2Plan->outStride.push_back(1);
            row2Plan->outStride.push_back(row2Plan->length[0]);
            row2Plan->oDist = row2Plan->length[0] * row2Plan->length[1];

            for(size_t index = 1; index < length.size(); index++)
            {
                row2Plan->outStride.push_back(row2Plan->oDist);
                row2Plan->oDist *= length[index];
            }
        }
    }

    if(trans3Plan->obOut != OB_TEMP)
        trans3Plan->transTileDir = TTD_IP_VER;

    trans3Plan->inStride = row2Plan->outStride;
    trans3Plan->iDist    = row2Plan->oDist;

    trans3Plan->outStride.push_back(outStride[0]);
    trans3Plan->outStride.push_back(outStride[0] * (trans3Plan->length[1]));
    trans3Plan->oDist = oDist;

    for(size_t index = 1; index < length.size(); index++)
        trans3Plan->outStride.push_back(outStride[index]);
}

void TreeNode::assign_params_CS_2D_RTRT()
{
    const size_t biggerDim  = std::max(length[0], length[1]);
    const size_t smallerDim = std::min(length[0], length[1]);
    const size_t padding
        = ((smallerDim % 64 == 0) || (biggerDim % 64 == 0)) && (biggerDim >= 512) ? 64 : 0;

    auto row1Plan       = childNodes[0];
    row1Plan->inStride  = inStride;
    row1Plan->iDist     = iDist;
    row1Plan->outStride = outStride;
    row1Plan->oDist     = oDist;
    row1Plan->TraverseTreeAssignParamsLogicA();

    auto trans1Plan      = childNodes[1];
    trans1Plan->inStride = row1Plan->outStride;
    trans1Plan->iDist    = row1Plan->oDist;
    trans1Plan->outStride.push_back(1);
    trans1Plan->outStride.push_back(trans1Plan->length[1] + padding);
    trans1Plan->oDist = trans1Plan->length[0] * trans1Plan->outStride[1];
    for(size_t index = 2; index < length.size(); index++)
    {
        trans1Plan->outStride.push_back(trans1Plan->oDist);
        trans1Plan->oDist *= length[index];
    }

    auto row2Plan       = childNodes[2];
    row2Plan->inStride  = trans1Plan->outStride;
    row2Plan->iDist     = trans1Plan->oDist;
    row2Plan->outStride = row2Plan->inStride;
    row2Plan->oDist     = row2Plan->iDist;
    row2Plan->TraverseTreeAssignParamsLogicA();

    auto trans2Plan       = childNodes[3];
    trans2Plan->inStride  = row2Plan->outStride;
    trans2Plan->iDist     = row2Plan->oDist;
    trans2Plan->outStride = outStride;
    trans2Plan->oDist     = oDist;
}

void TreeNode::assign_params_CS_REAL_2D_EVEN()
{
    const size_t biggerDim  = std::max(length[0], length[1]);
    const size_t smallerDim = std::min(length[0], length[1]);
    const size_t padding
        = (((smallerDim % 64 == 0) || (biggerDim % 64 == 0)) && (biggerDim >= 512)) ? 64 : 0;

    const bool forward = inArrayType == rocfft_array_type_real;
    if(forward)
    {
        auto row1Plan = childNodes[0];
        {
            // The first sub-plan changes type in real/complex transforms.
            row1Plan->inStride = inStride;
            row1Plan->iDist    = iDist;

            row1Plan->outStride = outStride;
            row1Plan->oDist     = oDist;

            row1Plan->TraverseTreeAssignParamsLogicA();
        }

        auto trans1Plan = childNodes[1];
        {
            // B -> T
            trans1Plan->inStride = row1Plan->outStride;
            trans1Plan->iDist    = row1Plan->oDist;

            trans1Plan->outStride.push_back(1);
            trans1Plan->outStride.push_back(trans1Plan->length[1] + padding);
            trans1Plan->oDist = trans1Plan->length[0] * trans1Plan->outStride[1];
        }

        auto row2Plan = childNodes[2];
        {
            // T -> T
            row2Plan->inStride = trans1Plan->outStride;
            row2Plan->iDist    = trans1Plan->oDist;

            row2Plan->outStride = row2Plan->inStride;
            row2Plan->oDist     = row2Plan->iDist;

            row2Plan->TraverseTreeAssignParamsLogicA();
        }

        auto trans2Plan = childNodes[3];
        {
            // T -> B
            trans2Plan->inStride = row2Plan->outStride;
            trans2Plan->iDist    = row2Plan->oDist;

            trans2Plan->outStride = outStride;
            trans2Plan->oDist     = oDist;
        }
    }
    else
    {
        auto trans1Plan = childNodes[0];
        {
            trans1Plan->inStride = inStride;
            trans1Plan->iDist    = iDist;

            trans1Plan->outStride.push_back(1);
            trans1Plan->outStride.push_back(trans1Plan->length[1] + padding);
            trans1Plan->oDist = trans1Plan->length[0] * trans1Plan->outStride[1];
        }
        auto c2cPlan = childNodes[1];
        {
            c2cPlan->inStride = trans1Plan->outStride;
            c2cPlan->iDist    = trans1Plan->oDist;

            c2cPlan->outStride = c2cPlan->inStride;
            c2cPlan->oDist     = c2cPlan->iDist;

            c2cPlan->TraverseTreeAssignParamsLogicA();
        }
        auto trans2Plan = childNodes[2];
        {
            trans2Plan->inStride = trans1Plan->outStride;
            trans2Plan->iDist    = trans1Plan->oDist;

            trans2Plan->outStride = trans1Plan->inStride;
            trans2Plan->oDist     = trans2Plan->length[0] * trans2Plan->outStride[1];
        }
        auto c2rPlan = childNodes[3];
        {
            c2rPlan->inStride = trans2Plan->outStride;
            c2rPlan->iDist    = trans2Plan->oDist;

            c2rPlan->outStride = outStride;
            c2rPlan->oDist     = oDist;

            c2rPlan->TraverseTreeAssignParamsLogicA();
        }
    }
}

void TreeNode::assign_params_CS_REAL_3D_EVEN()
{
    // TODO: add padding?

    const bool forward = inArrayType == rocfft_array_type_real;
    if(forward)
    {
        auto rcplan = childNodes[0];
        {
            // The first sub-plan changes type in real/complex transforms.
            rcplan->inStride  = inStride;
            rcplan->iDist     = iDist;
            rcplan->outStride = outStride;
            rcplan->oDist     = oDist;
            rcplan->dimension = 1;
            rcplan->TraverseTreeAssignParamsLogicA();
        }

        auto trans1 = childNodes[1];
        {
            trans1->inStride = rcplan->outStride;
            trans1->iDist    = rcplan->oDist;
            trans1->outStride.push_back(1);
            trans1->outStride.push_back(trans1->length[1]);
            trans1->outStride.push_back(trans1->length[2] * trans1->outStride[1]);
            trans1->oDist = trans1->iDist;
        }

        auto c1plan = childNodes[2];
        {
            c1plan->inStride  = trans1->outStride;
            c1plan->iDist     = trans1->oDist;
            c1plan->outStride = c1plan->inStride;
            c1plan->oDist     = c1plan->iDist;
            c1plan->dimension = 1;
            c1plan->TraverseTreeAssignParamsLogicA();
        }

        auto trans2 = childNodes[3];
        {
            trans2->inStride = c1plan->outStride;
            trans2->iDist    = c1plan->oDist;
            trans2->outStride.push_back(1);
            trans2->outStride.push_back(trans2->length[1]);
            trans2->outStride.push_back(trans2->length[2] * trans2->outStride[1]);
            trans2->oDist = trans2->iDist;
        }

        auto c2plan = childNodes[4];
        {
            c2plan->inStride  = trans2->outStride;
            c2plan->iDist     = trans2->oDist;
            c2plan->outStride = c2plan->inStride;
            c2plan->oDist     = c2plan->iDist;
            c2plan->dimension = 1;
            c2plan->TraverseTreeAssignParamsLogicA();
        }

        auto trans3 = childNodes[5];
        {
            trans3->inStride  = c2plan->outStride;
            trans3->iDist     = c2plan->oDist;
            trans3->outStride = outStride;
            trans3->oDist     = oDist;
        }
    }
    else
    {
        {
            auto trans3      = childNodes[0];
            trans3->inStride = inStride;
            trans3->iDist    = iDist;
            trans3->outStride.push_back(1);
            trans3->outStride.push_back(trans3->outStride[0] * trans3->length[2]);
            trans3->outStride.push_back(trans3->outStride[1] * trans3->length[0]);
            trans3->oDist = trans3->iDist;
        }

        {
            auto ccplan       = childNodes[1];
            ccplan->inStride  = childNodes[0]->outStride;
            ccplan->iDist     = childNodes[0]->oDist;
            ccplan->outStride = ccplan->inStride;
            ccplan->oDist     = ccplan->iDist;
            ccplan->dimension = 1;
            ccplan->TraverseTreeAssignParamsLogicA();
        }

        {
            auto trans2      = childNodes[2];
            trans2->inStride = childNodes[1]->outStride;
            trans2->iDist    = childNodes[1]->oDist;
            trans2->outStride.push_back(1);
            trans2->outStride.push_back(trans2->outStride[0] * trans2->length[2]);
            trans2->outStride.push_back(trans2->outStride[1] * trans2->length[0]);
            trans2->oDist = trans2->iDist;
        }

        {
            auto ccplan       = childNodes[3];
            ccplan->inStride  = childNodes[2]->outStride;
            ccplan->iDist     = childNodes[2]->oDist;
            ccplan->outStride = ccplan->inStride;
            ccplan->oDist     = ccplan->iDist;
            ccplan->dimension = 1;
            ccplan->TraverseTreeAssignParamsLogicA();
        }

        {
            auto trans1      = childNodes[4];
            trans1->inStride = childNodes[3]->outStride;
            trans1->iDist    = childNodes[3]->oDist;
            trans1->outStride.push_back(1);
            trans1->outStride.push_back(trans1->outStride[0] * trans1->length[2]);
            trans1->outStride.push_back(trans1->outStride[1] * trans1->length[0]);
            trans1->oDist = trans1->iDist;
        }

        auto crplan = childNodes[5];
        {
            crplan->inStride  = childNodes[4]->outStride;
            crplan->iDist     = childNodes[4]->oDist;
            crplan->outStride = outStride;
            crplan->oDist     = oDist;
            crplan->dimension = 1;
            crplan->TraverseTreeAssignParamsLogicA();
        }
    }
}

void TreeNode::assign_params_CS_2D_RC_STRAIGHT()
{
    TreeNode* rowPlan = childNodes[0];
    TreeNode* colPlan = childNodes[1];

    // B -> B
    // assert((rowPlan->obOut == OB_USER_OUT) || (rowPlan->obOut == OB_TEMP_CMPLX_FOR_REAL)
    //        || (rowPlan->obOut == OB_TEMP_BLUESTEIN));
    rowPlan->inStride = inStride;
    rowPlan->iDist    = iDist;

    rowPlan->outStride = outStride;
    rowPlan->oDist     = oDist;

    rowPlan->TraverseTreeAssignParamsLogicA();

    // B -> B
    assert((colPlan->obOut == OB_USER_OUT) || (colPlan->obOut == OB_TEMP_CMPLX_FOR_REAL)
           || (colPlan->obOut == OB_TEMP_BLUESTEIN));
    colPlan->inStride.push_back(inStride[1]);
    colPlan->inStride.push_back(inStride[0]);
    for(size_t index = 2; index < length.size(); index++)
        colPlan->inStride.push_back(inStride[index]);

    colPlan->iDist = rowPlan->oDist;

    colPlan->outStride = colPlan->inStride;
    colPlan->oDist     = colPlan->iDist;
}

void TreeNode::assign_params_CS_3D_RTRT()
{
    assert(childNodes.size() == 4);

    const size_t biggerDim  = std::max(length[0] * length[1], length[2]);
    const size_t smallerDim = std::min(length[0] * length[1], length[2]);
    const size_t padding
        = ((smallerDim % 64 == 0) || (biggerDim % 64 == 0)) && (biggerDim >= 512) ? 64 : 0;

    // B -> B
    auto xyPlan = childNodes[0];
    assert((xyPlan->obOut == OB_USER_OUT) || (xyPlan->obOut == OB_TEMP_CMPLX_FOR_REAL)
           || (xyPlan->obOut == OB_TEMP_BLUESTEIN));
    xyPlan->inStride = inStride;
    xyPlan->iDist    = iDist;

    xyPlan->outStride = outStride;
    xyPlan->oDist     = oDist;

    xyPlan->TraverseTreeAssignParamsLogicA();

    // B -> T
    auto trans1Plan = childNodes[1];
    assert(trans1Plan->obOut == OB_TEMP);
    trans1Plan->inStride = xyPlan->outStride;
    trans1Plan->iDist    = xyPlan->oDist;

    trans1Plan->outStride.push_back(1);
    trans1Plan->outStride.push_back(trans1Plan->length[2] + padding);
    trans1Plan->outStride.push_back(trans1Plan->length[0] * trans1Plan->outStride[1]);
    trans1Plan->oDist = trans1Plan->length[1] * trans1Plan->outStride[2];

    for(size_t index = 3; index < length.size(); index++)
    {
        trans1Plan->outStride.push_back(trans1Plan->oDist);
        trans1Plan->oDist *= length[index];
    }

    // T -> T
    auto zPlan = childNodes[2];
    assert(zPlan->obOut == OB_TEMP);
    zPlan->inStride = trans1Plan->outStride;
    zPlan->iDist    = trans1Plan->oDist;

    zPlan->outStride = zPlan->inStride;
    zPlan->oDist     = zPlan->iDist;

    zPlan->TraverseTreeAssignParamsLogicA();

    // T -> B
    auto trans2Plan = childNodes[3];
    assert((trans2Plan->obOut == OB_USER_OUT) || (trans2Plan->obOut == OB_TEMP_CMPLX_FOR_REAL)
           || (trans2Plan->obOut == OB_TEMP_BLUESTEIN));
    trans2Plan->inStride = zPlan->outStride;
    trans2Plan->iDist    = zPlan->oDist;

    trans2Plan->outStride = outStride;
    trans2Plan->oDist     = oDist;
}

void TreeNode::assign_params_CS_3D_RC_STRAIGHT()
{
    TreeNode* xyPlan = childNodes[0];
    TreeNode* zPlan  = childNodes[1];

    // B -> B
    assert((xyPlan->obOut == OB_USER_OUT) || (xyPlan->obOut == OB_TEMP_CMPLX_FOR_REAL)
           || (xyPlan->obOut == OB_TEMP_BLUESTEIN));
    xyPlan->inStride = inStride;
    xyPlan->iDist    = iDist;

    xyPlan->outStride = outStride;
    xyPlan->oDist     = oDist;

    xyPlan->TraverseTreeAssignParamsLogicA();

    // B -> B
    assert((zPlan->obOut == OB_USER_OUT) || (zPlan->obOut == OB_TEMP_CMPLX_FOR_REAL)
           || (zPlan->obOut == OB_TEMP_BLUESTEIN));
    zPlan->inStride.push_back(inStride[2]);
    zPlan->inStride.push_back(inStride[0]);
    zPlan->inStride.push_back(inStride[1]);
    for(size_t index = 3; index < length.size(); index++)
        zPlan->inStride.push_back(inStride[index]);

    zPlan->iDist = xyPlan->oDist;

    zPlan->outStride = zPlan->inStride;
    zPlan->oDist     = zPlan->iDist;
}

///////////////////////////////////////////////////////////////////////////////
/// Colletct leaf node and calculate work memory requirements

void TreeNode::TraverseTreeCollectLeafsLogicA(std::vector<TreeNode*>& seq,
                                              size_t&                 tmpBufSize,
                                              size_t&                 cmplxForRealSize,
                                              size_t&                 blueSize,
                                              size_t&                 chirpSize)
{
    if(childNodes.size() == 0)
    {
        if(scheme == CS_KERNEL_CHIRP)
        {
            chirpSize = std::max(2 * lengthBlue, chirpSize);
        }
        if(obOut == OB_TEMP_BLUESTEIN)
        {
            blueSize = std::max(oDist * batch, blueSize);
        }
        if(obOut == OB_TEMP_CMPLX_FOR_REAL)
        {
            cmplxForRealSize = std::max(oDist * batch, cmplxForRealSize);
        }
        if(obOut == OB_TEMP)
        {
            tmpBufSize = std::max(oDist * batch, tmpBufSize);
        }
        seq.push_back(this);
    }
    else
    {
        for(auto children_p = childNodes.begin(); children_p != childNodes.end(); children_p++)
        {
            (*children_p)
                ->TraverseTreeCollectLeafsLogicA(
                    seq, tmpBufSize, cmplxForRealSize, blueSize, chirpSize);
        }
    }
}

void TreeNode::Print(rocfft_ostream& os, const int indent) const
{
    std::string indentStr;
    int         i = indent;
    while(i--)
        indentStr += "    ";

    os << std::endl << indentStr.c_str() << "scheme: " << PrintScheme(scheme).c_str();
    os << std::endl << indentStr.c_str();
    os << "dimension: " << dimension;
    os << std::endl << indentStr.c_str();
    os << "batch: " << batch;
    os << std::endl << indentStr.c_str();
    os << "length: ";
    for(size_t i = 0; i < length.size(); i++)
    {
        os << length[i] << " ";
    }

    os << std::endl << indentStr.c_str() << "iStrides: ";
    for(size_t i = 0; i < inStride.size(); i++)
        os << inStride[i] << " ";

    os << std::endl << indentStr.c_str() << "oStrides: ";
    for(size_t i = 0; i < outStride.size(); i++)
        os << outStride[i] << " ";

    os << std::endl << indentStr.c_str();
    os << "iOffset: " << iOffset;
    os << std::endl << indentStr.c_str();
    os << "oOffset: " << oOffset;

    os << std::endl << indentStr.c_str();
    os << "iDist: " << iDist;
    os << std::endl << indentStr.c_str();
    os << "oDist: " << oDist;

    os << std::endl << indentStr.c_str();
    os << "direction: " << direction;

    os << std::endl << indentStr.c_str();
    os << ((placement == rocfft_placement_inplace) ? "inplace" : "not inplace");

    os << "\n" << indentStr.c_str();
    os << ((precision == rocfft_precision_single) ? "single-precision" : "double-precision");

    os << std::endl << indentStr.c_str();
    os << "array type: ";
    switch(inArrayType)
    {
    case rocfft_array_type_complex_interleaved:
        os << "complex interleaved";
        break;
    case rocfft_array_type_complex_planar:
        os << "complex planar";
        break;
    case rocfft_array_type_real:
        os << "real";
        break;
    case rocfft_array_type_hermitian_interleaved:
        os << "hermitian interleaved";
        break;
    case rocfft_array_type_hermitian_planar:
        os << "hermitian planar";
        break;
    default:
        os << "unset";
        break;
    }
    os << " -> ";
    switch(outArrayType)
    {
    case rocfft_array_type_complex_interleaved:
        os << "complex interleaved";
        break;
    case rocfft_array_type_complex_planar:
        os << "complex planar";
        break;
    case rocfft_array_type_real:
        os << "real";
        break;
    case rocfft_array_type_hermitian_interleaved:
        os << "hermitian interleaved";
        break;
    case rocfft_array_type_hermitian_planar:
        os << "hermitian planar";
        break;
    default:
        os << "unset";
        break;
    }
    os << std::endl << indentStr.c_str() << "TTD: " << transTileDir;
    os << std::endl << indentStr.c_str() << "large1D: " << large1D;
    os << std::endl << indentStr.c_str() << "lengthBlue: " << lengthBlue << std::endl;

    os << indentStr << PrintOperatingBuffer(obIn) << " -> " << PrintOperatingBuffer(obOut)
       << std::endl;
    os << indentStr << PrintOperatingBufferCode(obIn) << " -> " << PrintOperatingBufferCode(obOut)
       << std::endl;

    if(childNodes.size())
    {
        std::vector<TreeNode*>::const_iterator children_p;
        for(children_p = childNodes.begin(); children_p != childNodes.end(); children_p++)
        {
            (*children_p)->Print(os, indent + 1);
        }
    }
}

void ProcessNode(ExecPlan& execPlan)
{
    assert(execPlan.rootPlan->length.size() == execPlan.rootPlan->dimension);

    execPlan.rootPlan->RecursiveBuildTree();

    assert(execPlan.rootPlan->length.size() == execPlan.rootPlan->inStride.size());
    assert(execPlan.rootPlan->length.size() == execPlan.rootPlan->outStride.size());

    // initialize root plan input/output location if not already done
    if(execPlan.rootPlan->obOut == OB_UNINIT)
        execPlan.rootPlan->obOut = OB_USER_OUT;
    if(execPlan.rootPlan->obIn == OB_UNINIT)
        execPlan.rootPlan->obIn
            = execPlan.rootPlan->placement == rocfft_placement_inplace ? OB_USER_OUT : OB_USER_IN;
    // initialize traverse state so we can initialize obIn + obOut for all nodes
    TreeNode::TraverseState state(execPlan);
    OperatingBuffer         flipIn = OB_UNINIT, flipOut = OB_UNINIT, obOutBuf = OB_UNINIT;
    execPlan.rootPlan->TraverseTreeAssignBuffersLogicA(state, flipIn, flipOut, obOutBuf);

    execPlan.rootPlan->TraverseTreeAssignPlacementsLogicA(execPlan.rootPlan->inArrayType,
                                                          execPlan.rootPlan->outArrayType);
    execPlan.rootPlan->TraverseTreeAssignParamsLogicA();

    size_t tmpBufSize       = 0;
    size_t cmplxForRealSize = 0;
    size_t blueSize         = 0;
    size_t chirpSize        = 0;
    execPlan.rootPlan->TraverseTreeCollectLeafsLogicA(
        execPlan.execSeq, tmpBufSize, cmplxForRealSize, blueSize, chirpSize);

    execPlan.workBufSize      = tmpBufSize + cmplxForRealSize + blueSize + chirpSize;
    execPlan.tmpWorkBufSize   = tmpBufSize;
    execPlan.copyWorkBufSize  = cmplxForRealSize;
    execPlan.blueWorkBufSize  = blueSize;
    execPlan.chirpWorkBufSize = chirpSize;
}

void PrintNode(rocfft_ostream& os, const ExecPlan& execPlan)
{
    os << "**********************************************************************"
          "*********"
       << std::endl;

    const size_t N = std::accumulate(execPlan.rootPlan->length.begin(),
                                     execPlan.rootPlan->length.end(),
                                     execPlan.rootPlan->batch,
                                     std::multiplies<size_t>());
    os << "Work buffer size: " << execPlan.workBufSize << std::endl;
    os << "Work buffer ratio: " << (double)execPlan.workBufSize / (double)N << std::endl;

    if(execPlan.execSeq.size() > 1)
    {
        std::vector<TreeNode*>::const_iterator prev_p = execPlan.execSeq.begin();
        std::vector<TreeNode*>::const_iterator curr_p = prev_p + 1;
        while(curr_p != execPlan.execSeq.end())
        {
            if((*curr_p)->placement == rocfft_placement_inplace)
            {
                for(size_t i = 0; i < (*curr_p)->inStride.size(); i++)
                {
                    const int infact  = (*curr_p)->inArrayType == rocfft_array_type_real ? 1 : 2;
                    const int outfact = (*curr_p)->outArrayType == rocfft_array_type_real ? 1 : 2;
                    if(outfact * (*curr_p)->inStride[i] != infact * (*curr_p)->outStride[i])
                    {
                        os << "error in stride assignments" << std::endl;
                    }
                    if(outfact * (*curr_p)->iDist != infact * (*curr_p)->oDist)
                    {
                        os << "error in dist assignments" << std::endl;
                    }
                }
            }

            if((*prev_p)->scheme != CS_KERNEL_CHIRP && (*curr_p)->scheme != CS_KERNEL_CHIRP)
            {
                if((*prev_p)->obOut != (*curr_p)->obIn)
                {
                    os << "error in buffer assignments" << std::endl;
                }
            }

            prev_p = curr_p;
            curr_p++;
        }
    }

    execPlan.rootPlan->Print(os, 0);

    os << "======================================================================"
          "========="
       << std::endl
       << std::endl;
}<|MERGE_RESOLUTION|>--- conflicted
+++ resolved
@@ -2584,37 +2584,19 @@
             childNodes[0]->SetInputBuffer(state);
             childNodes[0]->obOut = OB_TEMP;
 
-<<<<<<< HEAD
-<<<<<<< HEAD
+            childNodes[0]->TraverseTreeAssignBuffersLogicA(state, flipOut, flipIn, obOutBuf);
+
             childNodes[1]->SetInputBuffer(state);
-=======
-=======
->>>>>>> 4fc8c661
-            childNodes[0]->TraverseTreeAssignBuffersLogicA(flipOut, flipIn, obOutBuf);
-
-            childNodes[1]->obIn  = OB_TEMP;
->>>>>>> support more cases for 2d with 2 kernels
             childNodes[1]->obOut = obOutBuf;
         }
         else
         {
-<<<<<<< HEAD
-<<<<<<< HEAD
-
             childNodes[0]->SetInputBuffer(state);
             childNodes[0]->obOut = flipOut;
 
+            childNodes[0]->TraverseTreeAssignBuffersLogicA(state, flipOut, flipIn, obOutBuf);
+            
             childNodes[1]->SetInputBuffer(state);
-=======
-=======
->>>>>>> 4fc8c661
-            childNodes[0]->obIn  = flipIn;
-            childNodes[0]->obOut = flipOut;
-
-            childNodes[0]->TraverseTreeAssignBuffersLogicA(flipOut, flipIn, obOutBuf);
-
-            childNodes[1]->obIn  = flipOut;
->>>>>>> support more cases for 2d with 2 kernels
             childNodes[1]->obOut = flipIn;
         }
 
